import java.io.ByteArrayOutputStream

plugins {
    id("com.android.application")
    kotlin("android")
    id("com.google.gms.google-services")
    id("kotlinx-serialization")
}

fun gitCommitHash(): String {
    val stream = ByteArrayOutputStream()
    project.exec {
        commandLine = "git rev-parse --verify --short HEAD".split(" ")
        standardOutput = stream
    }
    return String(stream.toByteArray()).split("\n").first()
}

val chain: String by project

android {
    compileSdk = 33
    defaultConfig {
        applicationId = "fr.acinq.phoenix.mainnet"
        minSdk = 26
        targetSdk = 33
<<<<<<< HEAD
        versionCode = 61
        versionName = "2.0.7"
=======
        versionCode = 62
        versionName = gitCommitHash()
>>>>>>> 02269d5b
        testInstrumentationRunner = "androidx.test.runner.AndroidJUnitRunner"
        resourceConfigurations.addAll(listOf("en", "fr", "de", "es", "cs", "pt-rBR"))
    }

    buildTypes {
        getByName("debug") {
            resValue("string", "CHAIN", chain)
            buildConfigField("String", "CHAIN", chain)
            isDebuggable = true
        }
        getByName("release") {
            resValue("string", "CHAIN", chain)
            buildConfigField("String", "CHAIN", chain)
            isMinifyEnabled = false
            isDebuggable = false
            proguardFiles(
                getDefaultProguardFile("proguard-android-optimize.txt"),
                "proguard-rules.pro"
            )
        }
        applicationVariants.all {
            outputs.forEach {
                val apkName = "phoenix-${defaultConfig.versionCode}-${defaultConfig.versionName}-${chain.drop(1).dropLast(1)}-${buildType.name}.apk"
                (it as com.android.build.gradle.internal.api.BaseVariantOutputImpl).outputFileName = apkName
            }
        }
    }

    compileOptions {
        sourceCompatibility = JavaVersion.VERSION_1_8
        targetCompatibility = JavaVersion.VERSION_1_8
    }

    kotlinOptions {
        jvmTarget = "1.8"
        freeCompilerArgs = freeCompilerArgs + "-opt-in=androidx.constraintlayout.compose.ExperimentalMotionApi"
    }

    buildFeatures {
        compose = true
        viewBinding = true
        dataBinding = true
    }

    composeOptions {
        kotlinCompilerExtensionVersion = Versions.Android.composeCompiler
    }

    packagingOptions {
        resources.merges.add("reference.conf")
    }
}

kotlin {
    target {
        compilations.all {
            kotlinOptions.freeCompilerArgs += listOf("-Xskip-metadata-version-check", "-Xinline-classes", "-Xopt-in=kotlin.RequiresOptIn")
        }
    }
}

dependencies {
    implementation(project(":phoenix-shared"))
    api(project(":phoenix-legacy"))

    implementation("com.google.android.material:material:1.7.0")

    implementation("org.jetbrains.kotlinx:kotlinx-coroutines-core") {
        version { strictly(Versions.coroutines) }
    }

    // -- AndroidX
    implementation("androidx.core:core-ktx:${Versions.Android.coreKtx}")
    // -- AndroidX: livedata
    implementation("androidx.lifecycle:lifecycle-runtime-ktx:${Versions.Android.lifecycle}")
    implementation("androidx.lifecycle:lifecycle-livedata-ktx:${Versions.Android.lifecycle}")
    // -- AndroidX: preferences datastore
    implementation("androidx.datastore:datastore-preferences:1.0.0")
    // -- AndroidX: biometric
    implementation("androidx.biometric:biometric:${Versions.Android.biometrics}")
    // -- AndroidX: work manager
    implementation("androidx.work:work-runtime-ktx:${Versions.AndroidLegacy.work}")


    // -- jetpack compose
    implementation("androidx.compose.ui:ui:${Versions.Android.compose}")
    implementation("androidx.compose.foundation:foundation:${Versions.Android.compose}")
    implementation("androidx.compose.foundation:foundation-layout:${Versions.Android.compose}")
    implementation("androidx.compose.ui:ui-tooling:${Versions.Android.compose}")
    implementation("androidx.compose.ui:ui-util:${Versions.Android.compose}")
    implementation("androidx.compose.ui:ui-viewbinding:${Versions.Android.compose}")
    implementation("androidx.compose.runtime:runtime-livedata:${Versions.Android.compose}")
    implementation("androidx.compose.material:material:${Versions.Android.compose}")
    implementation("androidx.compose.animation:animation:${Versions.Android.compose}")
    implementation("androidx.compose.animation:animation-graphics:${Versions.Android.compose}")
    // -- jetpack compose: navigation
    implementation("androidx.navigation:navigation-compose:${Versions.Android.navCompose}")
    // -- jetpack compose: accompanist (utility library for compose)
    implementation("com.google.accompanist:accompanist-systemuicontroller:${Versions.Android.accompanist}")
    implementation("com.google.accompanist:accompanist-permissions:${Versions.Android.accompanist}")
    implementation("com.google.accompanist:accompanist-pager:${Versions.Android.accompanist}")
    // -- constraint layout for compose
    implementation("androidx.constraintlayout:constraintlayout-compose:${Versions.Android.composeConstraintLayout}")

    // -- scanner zxing
    implementation("com.journeyapps:zxing-android-embedded:${Versions.Android.zxing}")

    // logging
    implementation("org.slf4j:slf4j-api:${Versions.slf4j}")
    implementation("com.github.tony19:logback-android:${Versions.Android.logback}")

    // firebase cloud messaging
    implementation("com.google.firebase:firebase-messaging:${Versions.Android.fcm}")

    implementation("com.google.guava:listenablefuture:9999.0-empty-to-avoid-conflict-with-guava")

    testImplementation("junit:junit:${Versions.junit}")
    testImplementation("com.squareup.sqldelight:sqlite-driver:${Versions.sqlDelight}")
    androidTestImplementation("androidx.test.ext:junit:1.1.4")
    androidTestImplementation("androidx.test.espresso:espresso-core:${Versions.Android.espresso}")
}<|MERGE_RESOLUTION|>--- conflicted
+++ resolved
@@ -24,13 +24,8 @@
         applicationId = "fr.acinq.phoenix.mainnet"
         minSdk = 26
         targetSdk = 33
-<<<<<<< HEAD
-        versionCode = 61
-        versionName = "2.0.7"
-=======
         versionCode = 62
         versionName = gitCommitHash()
->>>>>>> 02269d5b
         testInstrumentationRunner = "androidx.test.runner.AndroidJUnitRunner"
         resourceConfigurations.addAll(listOf("en", "fr", "de", "es", "cs", "pt-rBR"))
     }
