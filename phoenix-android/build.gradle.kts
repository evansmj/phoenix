import java.io.ByteArrayOutputStream

plugins {
    id("com.android.application")
    kotlin("android")
    id("com.google.gms.google-services")
    id("kotlinx-serialization")
}

fun gitCommitHash(): String {
    val stream = ByteArrayOutputStream()
    project.exec {
        commandLine = "git rev-parse --verify --short HEAD".split(" ")
        standardOutput = stream
    }
    return String(stream.toByteArray()).split("\n").first()
}

val chain: String by project

android {
    compileSdk = 33
    defaultConfig {
        applicationId = "fr.acinq.phoenix.mainnet"
        minSdk = 26
        targetSdk = 33
<<<<<<< HEAD
        versionCode = 57
        versionName = "2.0.3"
=======
        versionCode = 58
        versionName = gitCommitHash()
>>>>>>> 519b63d1
        testInstrumentationRunner = "androidx.test.runner.AndroidJUnitRunner"
    }

    buildTypes {
        getByName("debug") {
            resValue("string", "CHAIN", chain)
            buildConfigField("String", "CHAIN", chain)
            isDebuggable = true
        }
        getByName("release") {
            resValue("string", "CHAIN", chain)
            buildConfigField("String", "CHAIN", chain)
            isMinifyEnabled = false
            isDebuggable = false
            proguardFiles(
                getDefaultProguardFile("proguard-android-optimize.txt"),
                "proguard-rules.pro"
            )
        }
        applicationVariants.all {
            outputs.forEach {
                val apkName = "phoenix-${defaultConfig.versionCode}-${defaultConfig.versionName}-${chain.drop(1).dropLast(1)}-${buildType.name}.apk"
                (it as com.android.build.gradle.internal.api.BaseVariantOutputImpl).outputFileName = apkName
            }
        }
    }

    compileOptions {
        sourceCompatibility = JavaVersion.VERSION_1_8
        targetCompatibility = JavaVersion.VERSION_1_8
    }

    kotlinOptions {
        jvmTarget = "1.8"
        freeCompilerArgs = freeCompilerArgs + "-opt-in=androidx.constraintlayout.compose.ExperimentalMotionApi"
    }

    buildFeatures {
        compose = true
        viewBinding = true
        dataBinding = true
    }

    composeOptions {
        kotlinCompilerExtensionVersion = Versions.Android.composeCompiler
    }

    packagingOptions {
        resources.merges.add("reference.conf")
    }
}

kotlin {
    target {
        compilations.all {
            kotlinOptions.freeCompilerArgs += listOf("-Xskip-metadata-version-check", "-Xinline-classes", "-Xopt-in=kotlin.RequiresOptIn")
        }
    }
}

dependencies {
    implementation(project(":phoenix-shared"))
    api(project(":phoenix-legacy"))

    implementation("com.google.android.material:material:1.7.0")

    implementation("org.jetbrains.kotlinx:kotlinx-coroutines-core") {
        version { strictly(Versions.coroutines) }
    }

    // -- AndroidX
    implementation("androidx.core:core-ktx:${Versions.Android.coreKtx}")
    // -- AndroidX: livedata
    implementation("androidx.lifecycle:lifecycle-runtime-ktx:${Versions.Android.lifecycle}")
    implementation("androidx.lifecycle:lifecycle-livedata-ktx:${Versions.Android.lifecycle}")
    // -- AndroidX: preferences datastore
    implementation("androidx.datastore:datastore-preferences:1.0.0")
    // -- AndroidX: biometric
    implementation("androidx.biometric:biometric:${Versions.Android.biometrics}")
    // -- AndroidX: work manager
    implementation("androidx.work:work-runtime-ktx:${Versions.AndroidLegacy.work}")


    // -- jetpack compose
    implementation("androidx.compose.ui:ui:${Versions.Android.compose}")
    implementation("androidx.compose.foundation:foundation:${Versions.Android.compose}")
    implementation("androidx.compose.foundation:foundation-layout:${Versions.Android.compose}")
    implementation("androidx.compose.ui:ui-tooling:${Versions.Android.compose}")
    implementation("androidx.compose.ui:ui-util:${Versions.Android.compose}")
    implementation("androidx.compose.ui:ui-viewbinding:${Versions.Android.compose}")
    implementation("androidx.compose.runtime:runtime-livedata:${Versions.Android.compose}")
    implementation("androidx.compose.material:material:${Versions.Android.compose}")
    implementation("androidx.compose.animation:animation:${Versions.Android.compose}")
    implementation("androidx.compose.animation:animation-graphics:${Versions.Android.compose}")
    // -- jetpack compose: navigation
    implementation("androidx.navigation:navigation-compose:${Versions.Android.navCompose}")
    // -- jetpack compose: accompanist (utility library for compose)
    implementation("com.google.accompanist:accompanist-systemuicontroller:${Versions.Android.accompanist}")
    implementation("com.google.accompanist:accompanist-permissions:${Versions.Android.accompanist}")
    implementation("com.google.accompanist:accompanist-pager:${Versions.Android.accompanist}")
    // -- constraint layout for compose
    implementation("androidx.constraintlayout:constraintlayout-compose:${Versions.Android.composeConstraintLayout}")

    // -- scanner zxing
    implementation("com.journeyapps:zxing-android-embedded:${Versions.Android.zxing}")

    // logging
    implementation("org.slf4j:slf4j-api:${Versions.slf4j}")
    implementation("com.github.tony19:logback-android:${Versions.Android.logback}")

    // firebase cloud messaging
    implementation("com.google.firebase:firebase-messaging:${Versions.Android.fcm}")

    implementation("com.google.guava:listenablefuture:9999.0-empty-to-avoid-conflict-with-guava")

    testImplementation("junit:junit:${Versions.junit}")
    testImplementation("com.squareup.sqldelight:sqlite-driver:${Versions.sqlDelight}")
    androidTestImplementation("androidx.test.ext:junit:1.1.4")
    androidTestImplementation("androidx.test.espresso:espresso-core:${Versions.Android.espresso}")
}<|MERGE_RESOLUTION|>--- conflicted
+++ resolved
@@ -24,13 +24,8 @@
         applicationId = "fr.acinq.phoenix.mainnet"
         minSdk = 26
         targetSdk = 33
-<<<<<<< HEAD
-        versionCode = 57
-        versionName = "2.0.3"
-=======
         versionCode = 58
         versionName = gitCommitHash()
->>>>>>> 519b63d1
         testInstrumentationRunner = "androidx.test.runner.AndroidJUnitRunner"
     }
 
