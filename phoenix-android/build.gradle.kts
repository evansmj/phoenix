import java.io.ByteArrayOutputStream

plugins {
    id("com.android.application")
    kotlin("android")
    id("com.google.gms.google-services")
    id("kotlinx-serialization")
}

fun gitCommitHash(): String {
    val stream = ByteArrayOutputStream()
    project.exec {
        commandLine = "git rev-parse --verify --short HEAD".split(" ")
        standardOutput = stream
    }
    return String(stream.toByteArray()).split("\n").first()
}

val chain: String by project

android {
    compileSdk = 33
    defaultConfig {
        applicationId = "fr.acinq.phoenix.mainnet"
        minSdk = 24
        targetSdk = 33
<<<<<<< HEAD
        versionCode = 54
        versionName = "2.0.0"
=======
        versionCode = 55
        versionName = gitCommitHash()
>>>>>>> be4f0258
        testInstrumentationRunner = "androidx.test.runner.AndroidJUnitRunner"
    }

    buildTypes {
        getByName("debug") {
            resValue("string", "CHAIN", chain)
            buildConfigField("String", "CHAIN", chain)
            isDebuggable = true
        }
        getByName("release") {
            resValue("string", "CHAIN", chain)
            buildConfigField("String", "CHAIN", chain)
            isMinifyEnabled = false
            isDebuggable = false
            proguardFiles(
                getDefaultProguardFile("proguard-android-optimize.txt"),
                "proguard-rules.pro"
            )
        }
        applicationVariants.all {
            outputs.forEach {
                val apkName = "phoenix-${defaultConfig.versionCode}-${defaultConfig.versionName}-${chain.drop(1).dropLast(1)}-${buildType.name}.apk"
                (it as com.android.build.gradle.internal.api.BaseVariantOutputImpl).outputFileName = apkName
            }
        }
    }

    compileOptions {
        sourceCompatibility = JavaVersion.VERSION_1_8
        targetCompatibility = JavaVersion.VERSION_1_8
    }

    kotlinOptions {
        jvmTarget = "1.8"
        freeCompilerArgs = freeCompilerArgs + "-opt-in=androidx.constraintlayout.compose.ExperimentalMotionApi"
    }

    buildFeatures {
        compose = true
        viewBinding = true
        dataBinding = true
    }

    composeOptions {
        kotlinCompilerExtensionVersion = Versions.Android.composeCompiler
    }

    packagingOptions {
        resources.merges.add("reference.conf")
    }
}

kotlin {
    target {
        compilations.all {
            kotlinOptions.freeCompilerArgs += listOf("-Xskip-metadata-version-check", "-Xinline-classes", "-Xopt-in=kotlin.RequiresOptIn")
        }
    }
}

dependencies {
    implementation(project(":phoenix-shared"))
    api(project(":phoenix-legacy"))

    implementation("com.google.android.material:material:1.7.0")

    implementation("org.jetbrains.kotlinx:kotlinx-coroutines-core") {
        version { strictly(Versions.coroutines) }
    }

    // -- AndroidX
    implementation("androidx.core:core-ktx:${Versions.Android.coreKtx}")
    // -- AndroidX: livedata
    implementation("androidx.lifecycle:lifecycle-runtime-ktx:${Versions.Android.lifecycle}")
    implementation("androidx.lifecycle:lifecycle-livedata-ktx:${Versions.Android.lifecycle}")
    // -- AndroidX: preferences datastore
    implementation("androidx.datastore:datastore-preferences:1.0.0")
    // -- AndroidX: biometric
    implementation("androidx.biometric:biometric:${Versions.Android.biometrics}")
    // -- AndroidX: work manager
    implementation("androidx.work:work-runtime-ktx:${Versions.AndroidLegacy.work}")


    // -- jetpack compose
    implementation("androidx.compose.ui:ui:${Versions.Android.compose}")
    implementation("androidx.compose.foundation:foundation:${Versions.Android.compose}")
    implementation("androidx.compose.foundation:foundation-layout:${Versions.Android.compose}")
    implementation("androidx.compose.ui:ui-tooling:${Versions.Android.compose}")
    implementation("androidx.compose.ui:ui-util:${Versions.Android.compose}")
    implementation("androidx.compose.ui:ui-viewbinding:${Versions.Android.compose}")
    implementation("androidx.compose.runtime:runtime-livedata:${Versions.Android.compose}")
    implementation("androidx.compose.material:material:${Versions.Android.compose}")
    implementation("androidx.compose.animation:animation:${Versions.Android.compose}")
    implementation("androidx.compose.animation:animation-graphics:${Versions.Android.compose}")
    // -- jetpack compose: navigation
    implementation("androidx.navigation:navigation-compose:${Versions.Android.navCompose}")
    // -- jetpack compose: accompanist (utility library for compose)
    implementation("com.google.accompanist:accompanist-systemuicontroller:${Versions.Android.accompanist}")
    implementation("com.google.accompanist:accompanist-permissions:${Versions.Android.accompanist}")
    implementation("com.google.accompanist:accompanist-pager:${Versions.Android.accompanist}")
    // -- constraint layout for compose
    implementation("androidx.constraintlayout:constraintlayout-compose:${Versions.Android.composeConstraintLayout}")

    // -- scanner zxing
    implementation("com.journeyapps:zxing-android-embedded:${Versions.Android.zxing}")

    // logging
    implementation("org.slf4j:slf4j-api:${Versions.slf4j}")
    implementation("com.github.tony19:logback-android:${Versions.Android.logback}")

    // firebase cloud messaging
    implementation("com.google.firebase:firebase-messaging:${Versions.Android.fcm}")

    implementation("com.google.guava:listenablefuture:9999.0-empty-to-avoid-conflict-with-guava")

    testImplementation("junit:junit:${Versions.junit}")
    testImplementation("com.squareup.sqldelight:sqlite-driver:${Versions.sqlDelight}")
    androidTestImplementation("androidx.test.ext:junit:1.1.4")
    androidTestImplementation("androidx.test.espresso:espresso-core:${Versions.Android.espresso}")
}<|MERGE_RESOLUTION|>--- conflicted
+++ resolved
@@ -24,13 +24,8 @@
         applicationId = "fr.acinq.phoenix.mainnet"
         minSdk = 24
         targetSdk = 33
-<<<<<<< HEAD
-        versionCode = 54
-        versionName = "2.0.0"
-=======
         versionCode = 55
         versionName = gitCommitHash()
->>>>>>> be4f0258
         testInstrumentationRunner = "androidx.test.runner.AndroidJUnitRunner"
     }
 
