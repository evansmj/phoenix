--- conflicted
+++ resolved
@@ -24,13 +24,8 @@
         applicationId = "fr.acinq.phoenix.mainnet"
         minSdk = 26
         targetSdk = 33
-<<<<<<< HEAD
-        versionCode = 64
-        versionName = "2.0.9"
-=======
         versionCode = 65
         versionName = gitCommitHash()
->>>>>>> e1417c70
         testInstrumentationRunner = "androidx.test.runner.AndroidJUnitRunner"
         resourceConfigurations.addAll(listOf("en", "fr", "de", "es", "cs", "pt-rBR"))
     }
