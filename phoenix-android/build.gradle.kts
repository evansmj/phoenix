import java.io.ByteArrayOutputStream

plugins {
    id("com.android.application")
    kotlin("android")
    id("com.google.gms.google-services")
    id("kotlinx-serialization")
}

fun gitCommitHash(): String {
    val stream = ByteArrayOutputStream()
    project.exec {
        commandLine = "git rev-parse --verify --short HEAD".split(" ")
        standardOutput = stream
    }
    return String(stream.toByteArray()).split("\n").first()
}

val chain: String by project

android {
    compileSdk = 33
    defaultConfig {
        applicationId = "fr.acinq.phoenix.mainnet"
        minSdk = 26
        targetSdk = 33
<<<<<<< HEAD
        versionCode = 58
        versionName = "2.0.4"
=======
        versionCode = 59
        versionName = gitCommitHash()
>>>>>>> 859b6e57
        testInstrumentationRunner = "androidx.test.runner.AndroidJUnitRunner"
    }

    buildTypes {
        getByName("debug") {
            resValue("string", "CHAIN", chain)
            buildConfigField("String", "CHAIN", chain)
            isDebuggable = true
        }
        getByName("release") {
            resValue("string", "CHAIN", chain)
            buildConfigField("String", "CHAIN", chain)
            isMinifyEnabled = false
            isDebuggable = false
            proguardFiles(
                getDefaultProguardFile("proguard-android-optimize.txt"),
                "proguard-rules.pro"
            )
        }
        applicationVariants.all {
            outputs.forEach {
                val apkName = "phoenix-${defaultConfig.versionCode}-${defaultConfig.versionName}-${chain.drop(1).dropLast(1)}-${buildType.name}.apk"
                (it as com.android.build.gradle.internal.api.BaseVariantOutputImpl).outputFileName = apkName
            }
        }
    }

    compileOptions {
        sourceCompatibility = JavaVersion.VERSION_1_8
        targetCompatibility = JavaVersion.VERSION_1_8
    }

    kotlinOptions {
        jvmTarget = "1.8"
        freeCompilerArgs = freeCompilerArgs + "-opt-in=androidx.constraintlayout.compose.ExperimentalMotionApi"
    }

    buildFeatures {
        compose = true
        viewBinding = true
        dataBinding = true
    }

    composeOptions {
        kotlinCompilerExtensionVersion = Versions.Android.composeCompiler
    }

    packagingOptions {
        resources.merges.add("reference.conf")
    }
}

kotlin {
    target {
        compilations.all {
            kotlinOptions.freeCompilerArgs += listOf("-Xskip-metadata-version-check", "-Xinline-classes", "-Xopt-in=kotlin.RequiresOptIn")
        }
    }
}

dependencies {
    implementation(project(":phoenix-shared"))
    api(project(":phoenix-legacy"))

    implementation("com.google.android.material:material:1.7.0")

    implementation("org.jetbrains.kotlinx:kotlinx-coroutines-core") {
        version { strictly(Versions.coroutines) }
    }

    // -- AndroidX
    implementation("androidx.core:core-ktx:${Versions.Android.coreKtx}")
    // -- AndroidX: livedata
    implementation("androidx.lifecycle:lifecycle-runtime-ktx:${Versions.Android.lifecycle}")
    implementation("androidx.lifecycle:lifecycle-livedata-ktx:${Versions.Android.lifecycle}")
    // -- AndroidX: preferences datastore
    implementation("androidx.datastore:datastore-preferences:1.0.0")
    // -- AndroidX: biometric
    implementation("androidx.biometric:biometric:${Versions.Android.biometrics}")
    // -- AndroidX: work manager
    implementation("androidx.work:work-runtime-ktx:${Versions.AndroidLegacy.work}")


    // -- jetpack compose
    implementation("androidx.compose.ui:ui:${Versions.Android.compose}")
    implementation("androidx.compose.foundation:foundation:${Versions.Android.compose}")
    implementation("androidx.compose.foundation:foundation-layout:${Versions.Android.compose}")
    implementation("androidx.compose.ui:ui-tooling:${Versions.Android.compose}")
    implementation("androidx.compose.ui:ui-util:${Versions.Android.compose}")
    implementation("androidx.compose.ui:ui-viewbinding:${Versions.Android.compose}")
    implementation("androidx.compose.runtime:runtime-livedata:${Versions.Android.compose}")
    implementation("androidx.compose.material:material:${Versions.Android.compose}")
    implementation("androidx.compose.animation:animation:${Versions.Android.compose}")
    implementation("androidx.compose.animation:animation-graphics:${Versions.Android.compose}")
    // -- jetpack compose: navigation
    implementation("androidx.navigation:navigation-compose:${Versions.Android.navCompose}")
    // -- jetpack compose: accompanist (utility library for compose)
    implementation("com.google.accompanist:accompanist-systemuicontroller:${Versions.Android.accompanist}")
    implementation("com.google.accompanist:accompanist-permissions:${Versions.Android.accompanist}")
    implementation("com.google.accompanist:accompanist-pager:${Versions.Android.accompanist}")
    // -- constraint layout for compose
    implementation("androidx.constraintlayout:constraintlayout-compose:${Versions.Android.composeConstraintLayout}")

    // -- scanner zxing
    implementation("com.journeyapps:zxing-android-embedded:${Versions.Android.zxing}")

    // logging
    implementation("org.slf4j:slf4j-api:${Versions.slf4j}")
    implementation("com.github.tony19:logback-android:${Versions.Android.logback}")

    // firebase cloud messaging
    implementation("com.google.firebase:firebase-messaging:${Versions.Android.fcm}")

    implementation("com.google.guava:listenablefuture:9999.0-empty-to-avoid-conflict-with-guava")

    testImplementation("junit:junit:${Versions.junit}")
    testImplementation("com.squareup.sqldelight:sqlite-driver:${Versions.sqlDelight}")
    androidTestImplementation("androidx.test.ext:junit:1.1.4")
    androidTestImplementation("androidx.test.espresso:espresso-core:${Versions.Android.espresso}")
}<|MERGE_RESOLUTION|>--- conflicted
+++ resolved
@@ -24,13 +24,8 @@
         applicationId = "fr.acinq.phoenix.mainnet"
         minSdk = 26
         targetSdk = 33
-<<<<<<< HEAD
-        versionCode = 58
-        versionName = "2.0.4"
-=======
         versionCode = 59
         versionName = gitCommitHash()
->>>>>>> 859b6e57
         testInstrumentationRunner = "androidx.test.runner.AndroidJUnitRunner"
     }
 
