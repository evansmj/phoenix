import java.io.ByteArrayOutputStream

plugins {
    id("com.android.application")
    kotlin("android")
    id("com.google.gms.google-services")
    id("kotlinx-serialization")
}

fun gitCommitHash(): String {
    val stream = ByteArrayOutputStream()
    project.exec {
        commandLine = "git rev-parse --verify --short HEAD".split(" ")
        standardOutput = stream
    }
    return String(stream.toByteArray()).split("\n").first()
}

val chain: String by project

android {
    compileSdk = 33
    defaultConfig {
        applicationId = "fr.acinq.phoenix.mainnet"
        minSdk = 26
        targetSdk = 33
<<<<<<< HEAD
        versionCode = 74
        versionName = "2.1.2"
=======
        versionCode = 75
        versionName = gitCommitHash()
>>>>>>> 6c3e4f97
        testInstrumentationRunner = "androidx.test.runner.AndroidJUnitRunner"
        resourceConfigurations.addAll(listOf("en", "fr", "de", "es", "b+es+419", "cs", "pt-rBR"))
    }

    buildTypes {
        getByName("debug") {
            resValue("string", "CHAIN", chain)
            buildConfigField("String", "CHAIN", chain)
            isDebuggable = true
        }
        getByName("release") {
            resValue("string", "CHAIN", chain)
            buildConfigField("String", "CHAIN", chain)
            isMinifyEnabled = false
            isDebuggable = false
            proguardFiles(
                getDefaultProguardFile("proguard-android-optimize.txt"),
                "proguard-rules.pro"
            )
        }
        applicationVariants.all {
            outputs.forEach {
                val apkName = "phoenix-${defaultConfig.versionCode}-${defaultConfig.versionName}-${chain.drop(1).dropLast(1)}-${buildType.name}.apk"
                (it as com.android.build.gradle.internal.api.BaseVariantOutputImpl).outputFileName = apkName
            }
        }
    }

    compileOptions {
        sourceCompatibility = JavaVersion.VERSION_1_8
        targetCompatibility = JavaVersion.VERSION_1_8
    }

    kotlinOptions {
        jvmTarget = "1.8"
        freeCompilerArgs = freeCompilerArgs + "-opt-in=androidx.constraintlayout.compose.ExperimentalMotionApi"
    }

    buildFeatures {
        compose = true
        viewBinding = true
        dataBinding = true
    }

    composeOptions {
        kotlinCompilerExtensionVersion = Versions.Android.composeCompiler
    }

    packagingOptions {
        resources.merges.add("reference.conf")
    }
}

kotlin {
    target {
        compilations.all {
            kotlinOptions.freeCompilerArgs += listOf("-Xskip-metadata-version-check", "-Xinline-classes", "-Xopt-in=kotlin.RequiresOptIn")
        }
    }
}

dependencies {
    implementation(project(":phoenix-shared"))
    api(project(":phoenix-legacy"))

    implementation("com.google.android.material:material:1.7.0")

    implementation("org.jetbrains.kotlinx:kotlinx-coroutines-core") {
        version { strictly(Versions.coroutines) }
    }

    // -- AndroidX
    implementation("androidx.core:core-ktx:${Versions.Android.coreKtx}")
    // -- AndroidX: livedata
    implementation("androidx.lifecycle:lifecycle-runtime-ktx:${Versions.Android.lifecycle}")
    implementation("androidx.lifecycle:lifecycle-livedata-ktx:${Versions.Android.lifecycle}")
    // -- AndroidX: preferences datastore
    implementation("androidx.datastore:datastore-preferences:1.0.0")
    // -- AndroidX: biometric
    implementation("androidx.biometric:biometric:${Versions.Android.biometrics}")
    // -- AndroidX: work manager
    implementation("androidx.work:work-runtime-ktx:${Versions.AndroidLegacy.work}")


    // -- jetpack compose
    implementation("androidx.compose.ui:ui:${Versions.Android.compose}")
    implementation("androidx.compose.foundation:foundation:${Versions.Android.compose}")
    implementation("androidx.compose.foundation:foundation-layout:${Versions.Android.compose}")
    implementation("androidx.compose.ui:ui-tooling:${Versions.Android.compose}")
    implementation("androidx.compose.ui:ui-util:${Versions.Android.compose}")
    implementation("androidx.compose.ui:ui-viewbinding:${Versions.Android.compose}")
    implementation("androidx.compose.runtime:runtime-livedata:${Versions.Android.compose}")
    implementation("androidx.compose.material:material:${Versions.Android.compose}")
    implementation("androidx.compose.animation:animation:${Versions.Android.compose}")
    implementation("androidx.compose.animation:animation-graphics:${Versions.Android.compose}")
    implementation("androidx.compose.material3:material3:1.1.2")
    // -- jetpack compose: navigation
    implementation("androidx.navigation:navigation-compose:${Versions.Android.navCompose}")
    // -- jetpack compose: accompanist (utility library for compose)
    implementation("com.google.accompanist:accompanist-systemuicontroller:${Versions.Android.accompanist}")
    implementation("com.google.accompanist:accompanist-permissions:${Versions.Android.accompanist}")
    // -- constraint layout for compose
    implementation("androidx.constraintlayout:constraintlayout-compose:${Versions.Android.composeConstraintLayout}")

    // -- scanner zxing
    implementation("com.journeyapps:zxing-android-embedded:${Versions.Android.zxing}")

    // logging
    implementation("org.slf4j:slf4j-api:${Versions.slf4j}")
    implementation("com.github.tony19:logback-android:${Versions.Android.logback}")

    // firebase cloud messaging
    implementation("com.google.firebase:firebase-messaging:${Versions.Android.fcm}")

    implementation("com.google.guava:listenablefuture:9999.0-empty-to-avoid-conflict-with-guava")

    testImplementation("junit:junit:${Versions.junit}")
    testImplementation("com.squareup.sqldelight:sqlite-driver:${Versions.sqlDelight}")
    androidTestImplementation("androidx.test.ext:junit:1.1.4")
    androidTestImplementation("androidx.test.espresso:espresso-core:${Versions.Android.espresso}")
}<|MERGE_RESOLUTION|>--- conflicted
+++ resolved
@@ -24,13 +24,8 @@
         applicationId = "fr.acinq.phoenix.mainnet"
         minSdk = 26
         targetSdk = 33
-<<<<<<< HEAD
-        versionCode = 74
-        versionName = "2.1.2"
-=======
         versionCode = 75
         versionName = gitCommitHash()
->>>>>>> 6c3e4f97
         testInstrumentationRunner = "androidx.test.runner.AndroidJUnitRunner"
         resourceConfigurations.addAll(listOf("en", "fr", "de", "es", "b+es+419", "cs", "pt-rBR"))
     }
