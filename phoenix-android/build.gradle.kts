import java.io.ByteArrayOutputStream

plugins {
    id("com.android.application")
    kotlin("android")
    id("com.google.gms.google-services")
    id("kotlinx-serialization")
}

fun gitCommitHash(): String {
    val stream = ByteArrayOutputStream()
    project.exec {
        commandLine = "git rev-parse --verify --short HEAD".split(" ")
        standardOutput = stream
    }
    return String(stream.toByteArray()).split("\n").first()
}

val chain: String by project

android {
    compileSdk = 33
    defaultConfig {
        applicationId = "fr.acinq.phoenix.mainnet"
        minSdk = 24
        targetSdk = 33
<<<<<<< HEAD
        versionCode = 52
        versionName = "splices-beta3"
=======
        versionCode = 53
        versionName = gitCommitHash()
>>>>>>> 5f5acfe8
        testInstrumentationRunner = "androidx.test.runner.AndroidJUnitRunner"
    }

    buildTypes {
        getByName("debug") {
            resValue("string", "CHAIN", chain)
            buildConfigField("String", "CHAIN", chain)
            isDebuggable = true
        }
        getByName("release") {
            resValue("string", "CHAIN", chain)
            buildConfigField("String", "CHAIN", chain)
            isMinifyEnabled = false
            isDebuggable = false
            proguardFiles(
                getDefaultProguardFile("proguard-android-optimize.txt"),
                "proguard-rules.pro"
            )
        }
        applicationVariants.all {
            outputs.forEach {
                val apkName = "phoenix-${defaultConfig.versionCode}-${defaultConfig.versionName}-${chain.drop(1).dropLast(1)}-${buildType.name}.apk"
                (it as com.android.build.gradle.internal.api.BaseVariantOutputImpl).outputFileName = apkName
            }
        }
    }

    compileOptions {
        sourceCompatibility = JavaVersion.VERSION_1_8
        targetCompatibility = JavaVersion.VERSION_1_8
    }

    kotlinOptions {
        jvmTarget = "1.8"
        freeCompilerArgs = freeCompilerArgs + "-opt-in=androidx.constraintlayout.compose.ExperimentalMotionApi"
    }

    buildFeatures {
        compose = true
        viewBinding = true
        dataBinding = true
    }

    composeOptions {
        kotlinCompilerExtensionVersion = Versions.Android.composeCompiler
    }

    packagingOptions {
        resources.merges.add("reference.conf")
    }
}

kotlin {
    target {
        compilations.all {
            kotlinOptions.freeCompilerArgs += listOf("-Xskip-metadata-version-check", "-Xinline-classes", "-Xopt-in=kotlin.RequiresOptIn")
        }
    }
}

dependencies {
    implementation(project(":phoenix-shared"))
    api(project(":phoenix-legacy"))

    implementation("com.google.android.material:material:1.7.0")

    implementation("org.jetbrains.kotlinx:kotlinx-coroutines-core") {
        version { strictly(Versions.coroutines) }
    }

    // -- AndroidX
    implementation("androidx.core:core-ktx:${Versions.Android.coreKtx}")
    // -- AndroidX: livedata
    implementation("androidx.lifecycle:lifecycle-runtime-ktx:${Versions.Android.lifecycle}")
    implementation("androidx.lifecycle:lifecycle-livedata-ktx:${Versions.Android.lifecycle}")
    // -- AndroidX: preferences datastore
    implementation("androidx.datastore:datastore-preferences:1.0.0")
    // -- AndroidX: biometric
    implementation("androidx.biometric:biometric:${Versions.Android.biometrics}")
    // -- AndroidX: work manager
    implementation("androidx.work:work-runtime-ktx:${Versions.AndroidLegacy.work}")


    // -- jetpack compose
    implementation("androidx.compose.ui:ui:${Versions.Android.compose}")
    implementation("androidx.compose.foundation:foundation:${Versions.Android.compose}")
    implementation("androidx.compose.foundation:foundation-layout:${Versions.Android.compose}")
    implementation("androidx.compose.ui:ui-tooling:${Versions.Android.compose}")
    implementation("androidx.compose.ui:ui-util:${Versions.Android.compose}")
    implementation("androidx.compose.ui:ui-viewbinding:${Versions.Android.compose}")
    implementation("androidx.compose.runtime:runtime-livedata:${Versions.Android.compose}")
    implementation("androidx.compose.material:material:${Versions.Android.compose}")
    implementation("androidx.compose.animation:animation:${Versions.Android.compose}")
    implementation("androidx.compose.animation:animation-graphics:${Versions.Android.compose}")
    // -- jetpack compose: navigation
    implementation("androidx.navigation:navigation-compose:${Versions.Android.navCompose}")
    // -- jetpack compose: accompanist (utility library for compose)
    implementation("com.google.accompanist:accompanist-systemuicontroller:${Versions.Android.accompanist}")
    implementation("com.google.accompanist:accompanist-permissions:${Versions.Android.accompanist}")
    implementation("com.google.accompanist:accompanist-pager:${Versions.Android.accompanist}")
    // -- constraint layout for compose
    implementation("androidx.constraintlayout:constraintlayout-compose:${Versions.Android.composeConstraintLayout}")

    // -- scanner zxing
    implementation("com.journeyapps:zxing-android-embedded:${Versions.Android.zxing}")

    // logging
    implementation("org.slf4j:slf4j-api:${Versions.slf4j}")
    implementation("com.github.tony19:logback-android:${Versions.Android.logback}")

    // firebase cloud messaging
    implementation("com.google.firebase:firebase-messaging:${Versions.Android.fcm}")

    implementation("com.google.guava:listenablefuture:9999.0-empty-to-avoid-conflict-with-guava")

    testImplementation("junit:junit:${Versions.junit}")
    testImplementation("com.squareup.sqldelight:sqlite-driver:${Versions.sqlDelight}")
    androidTestImplementation("androidx.test.ext:junit:1.1.4")
    androidTestImplementation("androidx.test.espresso:espresso-core:${Versions.Android.espresso}")
}<|MERGE_RESOLUTION|>--- conflicted
+++ resolved
@@ -24,13 +24,8 @@
         applicationId = "fr.acinq.phoenix.mainnet"
         minSdk = 24
         targetSdk = 33
-<<<<<<< HEAD
-        versionCode = 52
-        versionName = "splices-beta3"
-=======
         versionCode = 53
         versionName = gitCommitHash()
->>>>>>> 5f5acfe8
         testInstrumentationRunner = "androidx.test.runner.AndroidJUnitRunner"
     }
 
