import java.io.ByteArrayOutputStream

plugins {
    id("com.android.application")
    kotlin("android")
    id("com.google.gms.google-services")
    id("kotlinx-serialization")
}

fun gitCommitHash(): String {
    val stream = ByteArrayOutputStream()
    project.exec {
        commandLine = "git rev-parse --verify --short HEAD".split(" ")
        standardOutput = stream
    }
    return String(stream.toByteArray()).split("\n").first()
}

val chain: String by project

android {
    namespace = "fr.acinq.phoenix.android"
    compileSdk = 34
    defaultConfig {
        applicationId = "fr.acinq.phoenix.mainnet"
        minSdk = 26
<<<<<<< HEAD
        targetSdk = 33
        versionCode = 75
        versionName = "2.1.3"
=======
        targetSdk = 34
        versionCode = 76
        versionName = gitCommitHash()
>>>>>>> cfc3e452
        testInstrumentationRunner = "androidx.test.runner.AndroidJUnitRunner"
        resourceConfigurations.addAll(listOf("en", "fr", "de", "es", "b+es+419", "cs", "pt-rBR"))
    }

    buildTypes {
        getByName("debug") {
            resValue("string", "CHAIN", chain)
            buildConfigField("String", "CHAIN", chain)
            isDebuggable = true
        }
        getByName("release") {
            resValue("string", "CHAIN", chain)
            buildConfigField("String", "CHAIN", chain)
            isMinifyEnabled = false
            isDebuggable = false
            proguardFiles(
                getDefaultProguardFile("proguard-android-optimize.txt"),
                "proguard-rules.pro"
            )
        }
        applicationVariants.all {
            outputs.forEach {
                val apkName = "phoenix-${defaultConfig.versionCode}-${defaultConfig.versionName}-${chain.drop(1).dropLast(1)}-${buildType.name}.apk"
                (it as com.android.build.gradle.internal.api.BaseVariantOutputImpl).outputFileName = apkName
            }
        }
    }

    compileOptions {
        sourceCompatibility = JavaVersion.VERSION_1_8
        targetCompatibility = JavaVersion.VERSION_1_8
    }

    kotlinOptions {
        jvmTarget = "1.8"
        freeCompilerArgs = freeCompilerArgs + "-opt-in=androidx.constraintlayout.compose.ExperimentalMotionApi"
    }

    buildFeatures {
        compose = true
        viewBinding = true
        dataBinding = true
    }

    composeOptions {
        kotlinCompilerExtensionVersion = Versions.Android.composeCompiler
    }

    packagingOptions {
        resources.merges.add("reference.conf")
    }
}

kotlin {
    target {
        compilations.all {
            kotlinOptions.freeCompilerArgs += listOf("-Xskip-metadata-version-check", "-Xinline-classes", "-Xopt-in=kotlin.RequiresOptIn")
        }
    }
}

dependencies {
    implementation(project(":phoenix-shared"))
    api(project(":phoenix-legacy"))

    implementation("com.google.android.material:material:1.7.0")

    // -- AndroidX
    implementation("androidx.core:core-ktx:${Versions.Android.coreKtx}")
    // -- AndroidX: livedata
    implementation("androidx.lifecycle:lifecycle-runtime-ktx:${Versions.Android.lifecycle}")
    implementation("androidx.lifecycle:lifecycle-livedata-ktx:${Versions.Android.lifecycle}")
    // -- AndroidX: preferences datastore
    implementation("androidx.datastore:datastore-preferences:1.0.0")
    // -- AndroidX: biometric
    implementation("androidx.biometric:biometric:${Versions.Android.biometrics}")
    // -- AndroidX: work manager
    implementation("androidx.work:work-runtime-ktx:${Versions.AndroidLegacy.work}")


    // -- jetpack compose
    implementation("androidx.compose.ui:ui:${Versions.Android.compose}")
    implementation("androidx.compose.foundation:foundation:${Versions.Android.compose}")
    implementation("androidx.compose.foundation:foundation-layout:${Versions.Android.compose}")
    implementation("androidx.compose.ui:ui-tooling:${Versions.Android.compose}")
    implementation("androidx.compose.ui:ui-util:${Versions.Android.compose}")
    implementation("androidx.compose.ui:ui-viewbinding:${Versions.Android.compose}")
    implementation("androidx.compose.runtime:runtime-livedata:${Versions.Android.compose}")
    implementation("androidx.compose.material:material:${Versions.Android.compose}")
    implementation("androidx.compose.animation:animation:${Versions.Android.compose}")
    implementation("androidx.compose.animation:animation-graphics:${Versions.Android.compose}")
    implementation("androidx.compose.material3:material3:1.1.2")
    // -- jetpack compose: navigation
    implementation("androidx.navigation:navigation-compose:${Versions.Android.navCompose}")
    // -- jetpack compose: accompanist (utility library for compose)
    implementation("com.google.accompanist:accompanist-systemuicontroller:${Versions.Android.accompanist}")
    implementation("com.google.accompanist:accompanist-permissions:${Versions.Android.accompanist}")
    // -- constraint layout for compose
    implementation("androidx.constraintlayout:constraintlayout-compose:${Versions.Android.composeConstraintLayout}")

    // -- scanner zxing
    implementation("com.journeyapps:zxing-android-embedded:${Versions.Android.zxing}")

    // logging
    implementation("org.slf4j:slf4j-api:${Versions.slf4j}")
    implementation("com.github.tony19:logback-android:${Versions.Android.logback}")

    // firebase cloud messaging
    implementation("com.google.firebase:firebase-messaging:${Versions.Android.fcm}")

    implementation("com.google.guava:listenablefuture:9999.0-empty-to-avoid-conflict-with-guava")

    testImplementation("junit:junit:${Versions.junit}")
    testImplementation("com.squareup.sqldelight:sqlite-driver:${Versions.sqlDelight}")
    androidTestImplementation("androidx.test.ext:junit:1.1.4")
    androidTestImplementation("androidx.test.espresso:espresso-core:${Versions.Android.espresso}")
}<|MERGE_RESOLUTION|>--- conflicted
+++ resolved
@@ -24,15 +24,9 @@
     defaultConfig {
         applicationId = "fr.acinq.phoenix.mainnet"
         minSdk = 26
-<<<<<<< HEAD
-        targetSdk = 33
-        versionCode = 75
-        versionName = "2.1.3"
-=======
         targetSdk = 34
         versionCode = 76
         versionName = gitCommitHash()
->>>>>>> cfc3e452
         testInstrumentationRunner = "androidx.test.runner.AndroidJUnitRunner"
         resourceConfigurations.addAll(listOf("en", "fr", "de", "es", "b+es+419", "cs", "pt-rBR"))
     }
