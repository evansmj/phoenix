--- conflicted
+++ resolved
@@ -24,13 +24,8 @@
         applicationId = "fr.acinq.phoenix.mainnet"
         minSdk = 26
         targetSdk = 33
-<<<<<<< HEAD
-        versionCode = 72
-        versionName = "2.1.0"
-=======
         versionCode = 73
         versionName = gitCommitHash()
->>>>>>> cc4740de
         testInstrumentationRunner = "androidx.test.runner.AndroidJUnitRunner"
         resourceConfigurations.addAll(listOf("en", "fr", "de", "es", "b+es+419", "cs", "pt-rBR"))
     }
