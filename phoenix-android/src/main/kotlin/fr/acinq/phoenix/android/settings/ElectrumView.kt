/*
 * Copyright 2021 ACINQ SAS
 *
 * Licensed under the Apache License, Version 2.0 (the "License");
 * you may not use this file except in compliance with the License.
 * You may obtain a copy of the License at
 *
 *     http://www.apache.org/licenses/LICENSE-2.0
 *
 * Unless required by applicable law or agreed to in writing, software
 * distributed under the License is distributed on an "AS IS" BASIS,
 * WITHOUT WARRANTIES OR CONDITIONS OF ANY KIND, either express or implied.
 * See the License for the specific language governing permissions and
 * limitations under the License.
 */


package fr.acinq.phoenix.android.settings


import android.util.Base64
import androidx.compose.foundation.background
import androidx.compose.foundation.layout.*
import androidx.compose.material.MaterialTheme
import androidx.compose.material.Text
import androidx.compose.runtime.*
import androidx.compose.runtime.saveable.rememberSaveable
import androidx.compose.ui.Alignment
import androidx.compose.ui.ExperimentalComposeUiApi
import androidx.compose.ui.Modifier
import androidx.compose.ui.platform.LocalContext
import androidx.compose.ui.platform.LocalSoftwareKeyboardController
import androidx.compose.ui.res.stringResource
import androidx.compose.ui.unit.dp
import androidx.compose.ui.unit.sp
import androidx.lifecycle.viewmodel.compose.viewModel
<<<<<<< HEAD
=======
import fr.acinq.lightning.blockchain.fee.FeeratePerByte
>>>>>>> 7837b264
import fr.acinq.lightning.io.TcpSocket
import fr.acinq.lightning.utils.Connection
import fr.acinq.lightning.utils.ServerAddress
import fr.acinq.phoenix.android.*
import fr.acinq.phoenix.android.R
import fr.acinq.phoenix.android.components.*
import fr.acinq.phoenix.android.components.mvi.MVIView
import fr.acinq.phoenix.android.utils.*
import fr.acinq.phoenix.android.utils.datastore.UserPrefs
import fr.acinq.phoenix.controllers.config.ElectrumConfiguration
import fr.acinq.phoenix.data.ElectrumConfig
import fr.acinq.secp256k1.Hex
import io.ktor.util.network.*
import kotlinx.coroutines.launch
import java.security.MessageDigest
import java.security.cert.X509Certificate
import java.text.DateFormat
import java.text.NumberFormat

@Composable
fun ElectrumView() {
    val log = logger("ElectrumView")
    val nc = navController
    val context = LocalContext.current
    val scope = rememberCoroutineScope()
    val prefElectrumServer = LocalElectrumServer.current
    var showCustomServerDialog by rememberSaveable { mutableStateOf(false) }
    val vm = viewModel<ElectrumViewModel>()

    DefaultScreenLayout {
        DefaultScreenHeader(
            onBackClick = { nc.popBackStack() },
            title = stringResource(id = R.string.electrum_title),
        )
        Card(internalPadding = PaddingValues(16.dp)) {
<<<<<<< HEAD
            Text(text = stringResource(R.string.electrum_about)) //, style = MaterialTheme.typography.caption.copy(fontSize = 14.sp))
=======
            Text(text = stringResource(R.string.electrum_about))
>>>>>>> 7837b264
        }
        MVIView(CF::electrumConfiguration) { model, postIntent ->
            Card {
                val config = model.configuration
                if (showCustomServerDialog) {
                    ElectrumServerDialog(
                        initialAddress = prefElectrumServer,
                        onCheck = vm::checkCertificate,
                        onConfirm = { address ->
                            scope.launch {
                                UserPrefs.saveElectrumServer(context, address)
                                postIntent(ElectrumConfiguration.Intent.UpdateElectrumServer(address))
                                showCustomServerDialog = false
                            }
                        },
                        onDismiss = {
                            scope.launch {
                                showCustomServerDialog = false
                            }
                        }
                    )
                }

                // -- connection detail
                val connection = model.connection
                SettingInteractive(
                    title = when {
                        connection is Connection.ESTABLISHED -> {
                            stringResource(id = R.string.electrum_connection_connected, "${model.currentServer?.host}:${model.currentServer?.port}")
                        }
                        connection is Connection.ESTABLISHING && config is ElectrumConfig.Random -> {
<<<<<<< HEAD
                            stringResource(id = R.string.electrum_connecting, "${model.currentServer?.host}:${model.currentServer?.port}")
                        }
                        connection is Connection.ESTABLISHING && config is ElectrumConfig.Custom -> {
                            stringResource(id = R.string.electrum_connecting, config.server.host)
=======
                            stringResource(id = R.string.electrum_connection_connecting_to_random, "${model.currentServer?.host}:${model.currentServer?.port}")
                        }
                        connection is Connection.ESTABLISHING && config is ElectrumConfig.Custom -> {
                            stringResource(id = R.string.electrum_connection_connecting_to_custom, config.server.host)
>>>>>>> 7837b264
                        }
                        connection is Connection.CLOSED && config is ElectrumConfig.Custom -> {
                            stringResource(id = R.string.electrum_connection_closed_with_custom, config.server.host)
                        }
                        else -> {
                            stringResource(id = R.string.electrum_connection_closed_with_random)
                        }
                    },
                    description = {
                        when (config) {
                            is ElectrumConfig.Custom -> {
                                if (connection is Connection.CLOSED && connection.isBadCertificate()) {
                                    Text(
                                        text = stringResource(id = R.string.electrum_description_bad_certificate),
<<<<<<< HEAD
                                        style = MaterialTheme.typography.subtitle2.copy(color = negativeColor())
=======
                                        style = MaterialTheme.typography.subtitle2.copy(color = negativeColor)
>>>>>>> 7837b264
                                    )
                                } else {
                                    Text(text = stringResource(id = R.string.electrum_description_custom))
                                }
                            }
                            else -> Unit
                        }
                    },
                    icon = R.drawable.ic_server,
                    iconTint = when (connection) {
<<<<<<< HEAD
                        is Connection.ESTABLISHED -> positiveColor()
                        is Connection.ESTABLISHING -> orange
                        else -> negativeColor()
=======
                        is Connection.ESTABLISHED -> positiveColor
                        is Connection.ESTABLISHING -> orange
                        else -> negativeColor
>>>>>>> 7837b264
                    },
                    maxTitleLines = 1
                ) { showCustomServerDialog = true }
            }

            Card {
                // block height
                if (model.blockHeight > 0) {
                    val height = remember { NumberFormat.getInstance().format(model.blockHeight) }
                    Setting(title = stringResource(id = R.string.electrum_block_height_label), description = height)
                }
<<<<<<< HEAD

                // fee rate
                if (model.feeRate > 0) {
                    Setting(title = stringResource(id = R.string.electrum_fee_rate_label), description = stringResource(id = R.string.electrum_fee_rate, model.feeRate.toString()))
                }

                // xpub
                val xpub = remember { business?.walletManager?.getXpub() ?: "" to "" }
                Setting(title = stringResource(id = R.string.electrum_xpub_label), description = stringResource(id = R.string.electrum_xpub_value, xpub.first, xpub.second))
=======
>>>>>>> 7837b264
            }
        }
    }
}

@OptIn(ExperimentalComposeUiApi::class)
@Composable
private fun ElectrumServerDialog(
    initialAddress: ServerAddress?,
    onCheck: suspend (String, Int) -> ElectrumViewModel.CertificateCheckState,
    onConfirm: (ServerAddress?) -> Unit,
    onDismiss: () -> Unit
) {
    val context = LocalContext.current
    val scope = rememberCoroutineScope()
    val keyboardManager = LocalSoftwareKeyboardController.current
    var useCustomServer by rememberSaveable { mutableStateOf(initialAddress != null) }
    var address by rememberSaveable { mutableStateOf(initialAddress?.run { "$host:$port" } ?: "") }
    var addressError by rememberSaveable { mutableStateOf(false) }
    var connectionCheck by remember { mutableStateOf<ElectrumViewModel.CertificateCheckState>(ElectrumViewModel.CertificateCheckState.Init) }

    Dialog(
        onDismiss = onDismiss,
        buttons = null
    ) {
        Column(modifier = Modifier.fillMaxWidth()) {
            Column(
                modifier = Modifier
                    .fillMaxWidth()
                    .padding(horizontal = 24.dp)
            ) {
                Spacer(Modifier.height(16.dp))
                Checkbox(
                    text = stringResource(id = R.string.electrum_dialog_checkbox),
                    checked = useCustomServer,
                    onCheckedChange = {
                        useCustomServer = it
                        if (!it) {
                            connectionCheck = ElectrumViewModel.CertificateCheckState.Init
                        }
                    },
                    enabled = connectionCheck != ElectrumViewModel.CertificateCheckState.Checking
                )
                TextInput(
                    modifier = Modifier.fillMaxWidth(),
                    text = address,
                    onTextChange = {
                        addressError = false
                        if (address != it) {
                            connectionCheck = ElectrumViewModel.CertificateCheckState.Init
                        }
                        address = it
                    },
<<<<<<< HEAD
                    label = { Text(stringResource(id = R.string.electrum_dialog_input)) },
=======
                    maxLines = 4,
                    staticLabel = stringResource(id = R.string.electrum_dialog_input),
>>>>>>> 7837b264
                    enabled = useCustomServer && connectionCheck != ElectrumViewModel.CertificateCheckState.Checking
                )
                if (addressError) {
                    Text(stringResource(id = R.string.electrum_dialog_invalid_input))
                }
            }
            Spacer(modifier = Modifier.height(24.dp))
            when (val check = connectionCheck) {
                ElectrumViewModel.CertificateCheckState.Init, is ElectrumViewModel.CertificateCheckState.Failure -> {
                    if (check is ElectrumViewModel.CertificateCheckState.Failure) {
                        Text(
                            text = stringResource(
                                R.string.electrum_dialog_cert_failure, when (check.e) {
                                    is UnresolvedAddressException -> stringResource(R.string.electrum_dialog_cert_unresolved)
                                    else -> check.e.message ?: check.e.javaClass.simpleName
                                }
                            ),
                            modifier = Modifier.padding(horizontal = 24.dp)
                        )
                        Spacer(Modifier.height(16.dp))
                    }
                    Row(Modifier.align(Alignment.End)) {
                        Button(onClick = onDismiss, text = stringResource(id = R.string.btn_cancel))
                        Button(
                            onClick = {
                                keyboardManager?.hide()
                                if (useCustomServer) {
                                    if (address.matches("""(.*):*(\d*)""".toRegex())) {
                                        val (host, port) = address.trim().run {
                                            substringBeforeLast(":") to (substringAfterLast(":").toIntOrNull() ?: 50002)
                                        }
                                        scope.launch {
                                            connectionCheck = ElectrumViewModel.CertificateCheckState.Checking
                                            connectionCheck = onCheck(host, port)
                                        }
                                    } else {
                                        addressError = true
                                    }
                                } else {
                                    onConfirm(null)
                                }
                            },
                            text = stringResource(id = R.string.electrum_dialog_cert_check_button),
                        )
                    }
                }
                ElectrumViewModel.CertificateCheckState.Checking -> {
                    Row(Modifier.align(Alignment.End)) {
                        ProgressView(text = stringResource(id = R.string.electrum_dialog_cert_checking))
                    }
                }
                is ElectrumViewModel.CertificateCheckState.Valid -> {
                    LaunchedEffect(Unit) {
                        onConfirm(ServerAddress(check.host, check.port, TcpSocket.TLS.TRUSTED_CERTIFICATES()))
                    }
                }
                is ElectrumViewModel.CertificateCheckState.Rejected -> {
                    val cert = check.certificate
                    Column(
                        Modifier
<<<<<<< HEAD
                            .background(mutedBgColor())
=======
                            .background(mutedBgColor)
>>>>>>> 7837b264
                            .padding(horizontal = 24.dp, vertical = 12.dp)
                    ) {
                        TextWithIcon(
                            modifier = Modifier.align(Alignment.CenterHorizontally),
                            icon = R.drawable.ic_alert_triangle,
                            text = stringResource(R.string.electrum_dialog_cert_header),
                            textStyle = MaterialTheme.typography.body2
                        )
                        Spacer(Modifier.height(4.dp))
                        Button(
                            modifier = Modifier.align(Alignment.CenterHorizontally),
                            text = stringResource(id = R.string.electrum_dialog_cert_copy),
                            padding = PaddingValues(horizontal = 8.dp, vertical = 4.dp),
                            space = 8.dp,
                            textStyle = MaterialTheme.typography.body1.copy(fontSize = 12.sp),
                            onClick = { copyToClipboard(context, "-----BEGIN CERTIFICATE-----\n${String(Base64.encode(cert.encoded, Base64.DEFAULT), Charsets.US_ASCII)}-----END CERTIFICATE-----") }
                        )
                        Spacer(Modifier.height(12.dp))
                        CertDetail(
                            label = stringResource(id = R.string.electrum_dialog_cert_sha1),
                            value = Hex.encode(MessageDigest.getInstance("SHA-1").digest(cert.encoded)),
                        )
                        CertDetail(
                            label = stringResource(id = R.string.electrum_dialog_cert_sha256),
                            value = Hex.encode(MessageDigest.getInstance("SHA-256").digest(cert.encoded)),
                        )
                        if (cert is X509Certificate) {
                            CertDetail(
                                label = stringResource(id = R.string.electrum_dialog_cert_issuer),
                                value = cert.issuerX500Principal.name.substringAfter("CN=").substringBefore(","),
                            )
                            CertDetail(
                                label = stringResource(id = R.string.electrum_dialog_cert_subject),
                                value = cert.issuerX500Principal.name.substringAfter("CN=").substringBefore(","),
                            )
                            CertDetail(
                                label = stringResource(id = R.string.electrum_dialog_cert_expiration),
                                value = DateFormat.getDateTimeInstance().format(cert.notAfter),
                            )
                        }
                    }
                    Row(Modifier.align(Alignment.End)) {
                        Button(
                            text = stringResource(id = R.string.btn_cancel),
                            space = 8.dp,
                            onClick = onDismiss
                        )
                        Button(
                            text = stringResource(id = R.string.electrum_dialog_cert_accept),
                            icon = R.drawable.ic_check_circle,
<<<<<<< HEAD
                            iconTint = positiveColor(),
=======
                            iconTint = positiveColor,
>>>>>>> 7837b264
                            space = 8.dp,
                            onClick = { onConfirm(ServerAddress(check.host, check.port, TcpSocket.TLS.PINNED_PUBLIC_KEY(Base64.encodeToString(cert.publicKey.encoded, Base64.NO_WRAP)))) },
                        )
                    }
                }
            }
        }
    }
}

@Composable
private fun CertDetail(label: String, value: String) {
    Text(text = label, style = MaterialTheme.typography.body2)
    Spacer(modifier = Modifier.height(2.dp))
<<<<<<< HEAD
    Text(text = value, style = monoTypo(), maxLines = 1)
=======
    Text(text = value, style = monoTypo, maxLines = 1)
>>>>>>> 7837b264
    Spacer(modifier = Modifier.height(4.dp))
}<|MERGE_RESOLUTION|>--- conflicted
+++ resolved
@@ -34,10 +34,7 @@
 import androidx.compose.ui.unit.dp
 import androidx.compose.ui.unit.sp
 import androidx.lifecycle.viewmodel.compose.viewModel
-<<<<<<< HEAD
-=======
 import fr.acinq.lightning.blockchain.fee.FeeratePerByte
->>>>>>> 7837b264
 import fr.acinq.lightning.io.TcpSocket
 import fr.acinq.lightning.utils.Connection
 import fr.acinq.lightning.utils.ServerAddress
@@ -73,11 +70,7 @@
             title = stringResource(id = R.string.electrum_title),
         )
         Card(internalPadding = PaddingValues(16.dp)) {
-<<<<<<< HEAD
-            Text(text = stringResource(R.string.electrum_about)) //, style = MaterialTheme.typography.caption.copy(fontSize = 14.sp))
-=======
             Text(text = stringResource(R.string.electrum_about))
->>>>>>> 7837b264
         }
         MVIView(CF::electrumConfiguration) { model, postIntent ->
             Card {
@@ -109,17 +102,10 @@
                             stringResource(id = R.string.electrum_connection_connected, "${model.currentServer?.host}:${model.currentServer?.port}")
                         }
                         connection is Connection.ESTABLISHING && config is ElectrumConfig.Random -> {
-<<<<<<< HEAD
-                            stringResource(id = R.string.electrum_connecting, "${model.currentServer?.host}:${model.currentServer?.port}")
-                        }
-                        connection is Connection.ESTABLISHING && config is ElectrumConfig.Custom -> {
-                            stringResource(id = R.string.electrum_connecting, config.server.host)
-=======
                             stringResource(id = R.string.electrum_connection_connecting_to_random, "${model.currentServer?.host}:${model.currentServer?.port}")
                         }
                         connection is Connection.ESTABLISHING && config is ElectrumConfig.Custom -> {
                             stringResource(id = R.string.electrum_connection_connecting_to_custom, config.server.host)
->>>>>>> 7837b264
                         }
                         connection is Connection.CLOSED && config is ElectrumConfig.Custom -> {
                             stringResource(id = R.string.electrum_connection_closed_with_custom, config.server.host)
@@ -134,11 +120,7 @@
                                 if (connection is Connection.CLOSED && connection.isBadCertificate()) {
                                     Text(
                                         text = stringResource(id = R.string.electrum_description_bad_certificate),
-<<<<<<< HEAD
-                                        style = MaterialTheme.typography.subtitle2.copy(color = negativeColor())
-=======
                                         style = MaterialTheme.typography.subtitle2.copy(color = negativeColor)
->>>>>>> 7837b264
                                     )
                                 } else {
                                     Text(text = stringResource(id = R.string.electrum_description_custom))
@@ -149,15 +131,9 @@
                     },
                     icon = R.drawable.ic_server,
                     iconTint = when (connection) {
-<<<<<<< HEAD
-                        is Connection.ESTABLISHED -> positiveColor()
-                        is Connection.ESTABLISHING -> orange
-                        else -> negativeColor()
-=======
                         is Connection.ESTABLISHED -> positiveColor
                         is Connection.ESTABLISHING -> orange
                         else -> negativeColor
->>>>>>> 7837b264
                     },
                     maxTitleLines = 1
                 ) { showCustomServerDialog = true }
@@ -169,18 +145,6 @@
                     val height = remember { NumberFormat.getInstance().format(model.blockHeight) }
                     Setting(title = stringResource(id = R.string.electrum_block_height_label), description = height)
                 }
-<<<<<<< HEAD
-
-                // fee rate
-                if (model.feeRate > 0) {
-                    Setting(title = stringResource(id = R.string.electrum_fee_rate_label), description = stringResource(id = R.string.electrum_fee_rate, model.feeRate.toString()))
-                }
-
-                // xpub
-                val xpub = remember { business?.walletManager?.getXpub() ?: "" to "" }
-                Setting(title = stringResource(id = R.string.electrum_xpub_label), description = stringResource(id = R.string.electrum_xpub_value, xpub.first, xpub.second))
-=======
->>>>>>> 7837b264
             }
         }
     }
@@ -234,12 +198,8 @@
                         }
                         address = it
                     },
-<<<<<<< HEAD
-                    label = { Text(stringResource(id = R.string.electrum_dialog_input)) },
-=======
                     maxLines = 4,
                     staticLabel = stringResource(id = R.string.electrum_dialog_input),
->>>>>>> 7837b264
                     enabled = useCustomServer && connectionCheck != ElectrumViewModel.CertificateCheckState.Checking
                 )
                 if (addressError) {
@@ -300,11 +260,7 @@
                     val cert = check.certificate
                     Column(
                         Modifier
-<<<<<<< HEAD
-                            .background(mutedBgColor())
-=======
                             .background(mutedBgColor)
->>>>>>> 7837b264
                             .padding(horizontal = 24.dp, vertical = 12.dp)
                     ) {
                         TextWithIcon(
@@ -355,11 +311,7 @@
                         Button(
                             text = stringResource(id = R.string.electrum_dialog_cert_accept),
                             icon = R.drawable.ic_check_circle,
-<<<<<<< HEAD
-                            iconTint = positiveColor(),
-=======
                             iconTint = positiveColor,
->>>>>>> 7837b264
                             space = 8.dp,
                             onClick = { onConfirm(ServerAddress(check.host, check.port, TcpSocket.TLS.PINNED_PUBLIC_KEY(Base64.encodeToString(cert.publicKey.encoded, Base64.NO_WRAP)))) },
                         )
@@ -374,10 +326,6 @@
 private fun CertDetail(label: String, value: String) {
     Text(text = label, style = MaterialTheme.typography.body2)
     Spacer(modifier = Modifier.height(2.dp))
-<<<<<<< HEAD
-    Text(text = value, style = monoTypo(), maxLines = 1)
-=======
     Text(text = value, style = monoTypo, maxLines = 1)
->>>>>>> 7837b264
     Spacer(modifier = Modifier.height(4.dp))
 }