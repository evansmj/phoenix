/*
 * Copyright 2021 ACINQ SAS
 *
 * Licensed under the Apache License, Version 2.0 (the "License");
 * you may not use this file except in compliance with the License.
 * You may obtain a copy of the License at
 *
 *     http://www.apache.org/licenses/LICENSE-2.0
 *
 * Unless required by applicable law or agreed to in writing, software
 * distributed under the License is distributed on an "AS IS" BASIS,
 * WITHOUT WARRANTIES OR CONDITIONS OF ANY KIND, either express or implied.
 * See the License for the specific language governing permissions and
 * limitations under the License.
 */


package fr.acinq.phoenix.android.settings


import androidx.compose.foundation.clickable
import androidx.compose.foundation.layout.*
import androidx.compose.foundation.lazy.LazyColumn
import androidx.compose.foundation.lazy.items
import androidx.compose.foundation.shape.CircleShape
import androidx.compose.foundation.text.selection.*
import androidx.compose.material.MaterialTheme
import androidx.compose.material.Surface
import androidx.compose.material.Text
import androidx.compose.runtime.Composable
<<<<<<< HEAD
import androidx.compose.runtime.mutableStateOf
import androidx.compose.runtime.remember
import androidx.compose.ui.*
import androidx.compose.ui.platform.LocalContext
import androidx.compose.ui.res.stringResource
import androidx.compose.ui.text.style.*
import androidx.compose.ui.unit.*
import androidx.compose.ui.window.*
import fr.acinq.lightning.channel.*
import fr.acinq.lightning.utils.msat
import fr.acinq.phoenix.android.*
=======
import androidx.compose.runtime.collectAsState
import androidx.compose.runtime.getValue
import androidx.compose.ui.Alignment
import androidx.compose.ui.Modifier
import androidx.compose.ui.res.stringResource
import androidx.compose.ui.semantics.Role
import androidx.compose.ui.text.style.TextOverflow
import androidx.compose.ui.unit.dp
import fr.acinq.bitcoin.ByteVector32
import fr.acinq.lightning.MilliSatoshi
import fr.acinq.lightning.channel.states.*
import fr.acinq.lightning.utils.toMilliSatoshi
>>>>>>> 7837b264
import fr.acinq.phoenix.android.R
import fr.acinq.phoenix.android.components.*
<<<<<<< HEAD
import fr.acinq.phoenix.android.components.mvi.MVIView
import fr.acinq.phoenix.android.utils.*
import fr.acinq.phoenix.controllers.config.ChannelsConfiguration
=======
import fr.acinq.phoenix.android.settings.walletinfo.BalanceRow
import fr.acinq.phoenix.android.utils.logger
import fr.acinq.phoenix.android.utils.mutedTextColor
import fr.acinq.phoenix.android.utils.negativeColor
import fr.acinq.phoenix.android.utils.positiveColor
import fr.acinq.phoenix.data.LocalChannelInfo

>>>>>>> 7837b264


@Composable
fun ChannelsView(
    onBackClick: () -> Unit,
    onChannelClick: (String) -> Unit,
) {
    val log = logger("ChannelsView")
<<<<<<< HEAD
    val nc = navController
    val context = LocalContext.current

    val showChannelDialog = remember { mutableStateOf<ChannelsConfiguration.Model.Channel?>(null) }
    showChannelDialog.value?.let {
        ChannelDialog(
            onDismiss = { showChannelDialog.value = null },
            channel = it,
        )
    }
=======

    val channelsState = business.peerManager.channelsFlow.collectAsState()
    val balance by business.balanceManager.balance.collectAsState()
>>>>>>> 7837b264

    DefaultScreenLayout(isScrollable = false) {
        DefaultScreenHeader(
            onBackClick = onBackClick,
            title = stringResource(id = R.string.channelsview_title),
        )
<<<<<<< HEAD
        MVIView(CF::channelsConfiguration) { model, _ ->
            Column(modifier = Modifier.weight(1f)) {
                if (model.channels.isEmpty()) {
                    Card(internalPadding = PaddingValues(16.dp)) {
                        Text(text = stringResource(id = R.string.listallchannels_no_channels))
                    }
                } else {
                    Card {
                        LazyColumn(modifier = Modifier.fillMaxWidth()) {
                            items(model.channels) {
                                ChannelLine(channel = it, onClick = { showChannelDialog.value = it })
                            }
=======
        if (!channelsState.value.isNullOrEmpty()) {
            LightningBalanceView(balance = balance)
        }
        ChannelsList(channels = channelsState.value, onChannelClick = onChannelClick)
    }
}

@Composable
private fun LightningBalanceView(
    balance: MilliSatoshi?
) {
    CardHeader(text = stringResource(id = R.string.channelsview_balance))
    Card(
        internalPadding = PaddingValues(horizontal = 16.dp, vertical = 12.dp)
    ) {
        BalanceRow(balance = balance)
        Spacer(modifier = Modifier.height(8.dp))
        Text(text = stringResource(id = R.string.channelsview_balance_about), style = MaterialTheme.typography.subtitle2)
    }
}

@Composable
private fun ChannelsList(
    channels: Map<ByteVector32, LocalChannelInfo>?,
    onChannelClick: (String) -> Unit,
) {
    when (channels) {
        null -> ProgressView(text = stringResource(id = R.string.channelsview_loading_channels))
        else -> {
            if (channels.isEmpty()) {
                Card(internalPadding = PaddingValues(horizontal = 16.dp, vertical = 12.dp)) {
                    Text(text = stringResource(id = R.string.channelsview_no_channels))
                }
            } else {
                CardHeader(text = stringResource(id = R.string.channelsview_title))
                Card {
                    LazyColumn(modifier = Modifier.fillMaxWidth()) {
                        items(channels.values.toList()) {
                            ChannelLine(channel = it, onClick = { onChannelClick(it.channelId) })
>>>>>>> 7837b264
                        }
                    }
                }
            }
            Card {
                Row {
                    Text(text = stringResource(id = R.string.listallchannels_node_id), modifier = Modifier.padding(16.dp))
                    Text(
                        text = model.nodeId, style = MaterialTheme.typography.body2, overflow = TextOverflow.Ellipsis,
                        maxLines = 1, modifier = Modifier
                            .padding(vertical = 16.dp)
                            .weight(1f)
                    )
                    Button(
                        icon = R.drawable.ic_copy,
                        onClick = { copyToClipboard(context, model.nodeId, context.getString(R.string.listallchannels_node_id)) },
                    )
                }
            }
        }
    }
}

@Composable
<<<<<<< HEAD
private fun ChannelLine(channel: ChannelsConfiguration.Model.Channel, onClick: () -> Unit) {
    val balance = channel.localBalance ?: 0.msat
    val capacity = balance + (channel.remoteBalance ?: 0.msat)
=======
private fun ChannelLine(channel: LocalChannelInfo, onClick: () -> Unit) {
>>>>>>> 7837b264
    Row(modifier = Modifier
        .clickable(role = Role.Button, onClickLabel = stringResource(id = R.string.channeldetails_title), onClick = onClick)
        .padding(horizontal = 16.dp, vertical = 16.dp),
        verticalAlignment = Alignment.CenterVertically
    ) {
        Surface(
            shape = CircleShape,
            color = if (channel.isUsable) positiveColor else if (channel.isTerminated) negativeColor else mutedTextColor,
            modifier = Modifier.size(6.dp)
        ) {}
        Spacer(modifier = Modifier.width(16.dp))
        Text(
<<<<<<< HEAD
            text = when (channel.stateName) {
                Normal::class.simpleName -> stringResource(id = R.string.state_normal)
                Closed::class.simpleName -> stringResource(id = R.string.state_closed)
                Closing::class.simpleName -> stringResource(id = R.string.state_closing)
                Syncing::class.simpleName -> stringResource(id = R.string.state_sync)
                Offline::class.simpleName -> stringResource(id = R.string.state_offline)
                ShuttingDown::class.simpleName -> stringResource(id = R.string.state_shutdown)
                WaitForFundingConfirmed::class.simpleName, WaitForAcceptChannel::class.simpleName,
                WaitForFundingSigned::class.simpleName,
                WaitForFundingCreated::class.simpleName -> stringResource(id = R.string.state_wait_confirmed)
                WaitForOpenChannel::class.simpleName -> stringResource(id = R.string.state_wait_open)
                else -> channel.stateName
            },
=======
            text = channel.stateName,
>>>>>>> 7837b264
            modifier = Modifier.weight(1.0f),
            overflow = TextOverflow.Ellipsis,
            maxLines = 1,
        )
        Spacer(modifier = Modifier.width(8.dp))
<<<<<<< HEAD
        AmountView(amount = balance, showUnit = false)
        Spacer(modifier = Modifier.width(2.dp))
        Text(text = "/")
        Spacer(modifier = Modifier.width(2.dp))
        AmountView(amount = capacity, unitTextStyle = MaterialTheme.typography.caption)
    }
}

@OptIn(ExperimentalComposeUiApi::class)
@Composable
private fun ChannelDialog(
    onDismiss: () -> Unit,
    channel: ChannelsConfiguration.Model.Channel
) {
    val context = LocalContext.current
    val txUrl = txUrl(txId = channel.txId ?: "")
    Dialog(onDismissRequest = onDismiss, properties = DialogProperties(usePlatformDefaultWidth = false)) {
        Column {
            Card {
                Row(modifier = Modifier.padding(16.dp)) {
                    Text(text = stringResource(id = R.string.listallchannels_channel_id))
                    Spacer(modifier = Modifier.width(8.dp))
                    SelectionContainer {
                        Text(
                            text = channel.id, style = MaterialTheme.typography.body2,
                            overflow = TextOverflow.Ellipsis, maxLines = 1, modifier = Modifier.weight(1f)
                        )
                    }
                }
            }
            Card {
                Column(
                    modifier = Modifier
                        .background(mutedBgColor())
                        .fillMaxWidth()
                        .heightIn(max = 350.dp)
                ) {
                    SelectionContainer {
                        Text(
                            text = channel.json,
                            modifier = Modifier
                                .weight(1.0f)
                                .horizontalScroll(rememberScrollState())
                                .verticalScroll(rememberScrollState()),
                            style = monoTypo(),
                        )
                    }
                }
                Row(Modifier.fillMaxWidth()) {
                    Button(onClick = { copyToClipboard(context, channel.json, context.getString(R.string.listallchannels_share_subject)) }, icon = R.drawable.ic_copy)
                    Button(onClick = { share(context, channel.json, subject = context.getString(R.string.listallchannels_share_subject), context.getString(R.string.listallchannels_share_title)) }, icon = R.drawable.ic_share)
                    Button(
                        icon = R.drawable.ic_chain,
                        onClick = { context.startActivity(Intent(Intent.ACTION_VIEW, Uri.parse(txUrl))) },
                        text = stringResource(id = R.string.listallchannels_funding_tx),
                        onClickLabel = stringResource(id = R.string.listallchannels_funding_tx_desc)
                    )
                    Spacer(modifier = Modifier.weight(1.0f))
                    Button(onClick = onDismiss, text = stringResource(id = R.string.listallchannels_close))
                }
            }
        }
=======
        channel.localBalance?.let {
            AmountView(amount = it, showUnit = false)
        } ?: Text("--")
        Spacer(modifier = Modifier.width(2.dp))
        Text(text = "/")
        Spacer(modifier = Modifier.width(2.dp))
        channel.currentFundingAmount?.let {
            AmountView(amount = it.toMilliSatoshi(), unitTextStyle = MaterialTheme.typography.caption)
        } ?: Text("--")
>>>>>>> 7837b264
    }
}<|MERGE_RESOLUTION|>--- conflicted
+++ resolved
@@ -23,24 +23,10 @@
 import androidx.compose.foundation.lazy.LazyColumn
 import androidx.compose.foundation.lazy.items
 import androidx.compose.foundation.shape.CircleShape
-import androidx.compose.foundation.text.selection.*
 import androidx.compose.material.MaterialTheme
 import androidx.compose.material.Surface
 import androidx.compose.material.Text
 import androidx.compose.runtime.Composable
-<<<<<<< HEAD
-import androidx.compose.runtime.mutableStateOf
-import androidx.compose.runtime.remember
-import androidx.compose.ui.*
-import androidx.compose.ui.platform.LocalContext
-import androidx.compose.ui.res.stringResource
-import androidx.compose.ui.text.style.*
-import androidx.compose.ui.unit.*
-import androidx.compose.ui.window.*
-import fr.acinq.lightning.channel.*
-import fr.acinq.lightning.utils.msat
-import fr.acinq.phoenix.android.*
-=======
 import androidx.compose.runtime.collectAsState
 import androidx.compose.runtime.getValue
 import androidx.compose.ui.Alignment
@@ -53,22 +39,15 @@
 import fr.acinq.lightning.MilliSatoshi
 import fr.acinq.lightning.channel.states.*
 import fr.acinq.lightning.utils.toMilliSatoshi
->>>>>>> 7837b264
 import fr.acinq.phoenix.android.R
+import fr.acinq.phoenix.android.business
 import fr.acinq.phoenix.android.components.*
-<<<<<<< HEAD
-import fr.acinq.phoenix.android.components.mvi.MVIView
-import fr.acinq.phoenix.android.utils.*
-import fr.acinq.phoenix.controllers.config.ChannelsConfiguration
-=======
 import fr.acinq.phoenix.android.settings.walletinfo.BalanceRow
 import fr.acinq.phoenix.android.utils.logger
 import fr.acinq.phoenix.android.utils.mutedTextColor
 import fr.acinq.phoenix.android.utils.negativeColor
 import fr.acinq.phoenix.android.utils.positiveColor
 import fr.acinq.phoenix.data.LocalChannelInfo
-
->>>>>>> 7837b264
 
 
 @Composable
@@ -77,42 +56,15 @@
     onChannelClick: (String) -> Unit,
 ) {
     val log = logger("ChannelsView")
-<<<<<<< HEAD
-    val nc = navController
-    val context = LocalContext.current
-
-    val showChannelDialog = remember { mutableStateOf<ChannelsConfiguration.Model.Channel?>(null) }
-    showChannelDialog.value?.let {
-        ChannelDialog(
-            onDismiss = { showChannelDialog.value = null },
-            channel = it,
-        )
-    }
-=======
 
     val channelsState = business.peerManager.channelsFlow.collectAsState()
     val balance by business.balanceManager.balance.collectAsState()
->>>>>>> 7837b264
 
     DefaultScreenLayout(isScrollable = false) {
         DefaultScreenHeader(
             onBackClick = onBackClick,
             title = stringResource(id = R.string.channelsview_title),
         )
-<<<<<<< HEAD
-        MVIView(CF::channelsConfiguration) { model, _ ->
-            Column(modifier = Modifier.weight(1f)) {
-                if (model.channels.isEmpty()) {
-                    Card(internalPadding = PaddingValues(16.dp)) {
-                        Text(text = stringResource(id = R.string.listallchannels_no_channels))
-                    }
-                } else {
-                    Card {
-                        LazyColumn(modifier = Modifier.fillMaxWidth()) {
-                            items(model.channels) {
-                                ChannelLine(channel = it, onClick = { showChannelDialog.value = it })
-                            }
-=======
         if (!channelsState.value.isNullOrEmpty()) {
             LightningBalanceView(balance = balance)
         }
@@ -152,24 +104,8 @@
                     LazyColumn(modifier = Modifier.fillMaxWidth()) {
                         items(channels.values.toList()) {
                             ChannelLine(channel = it, onClick = { onChannelClick(it.channelId) })
->>>>>>> 7837b264
                         }
                     }
-                }
-            }
-            Card {
-                Row {
-                    Text(text = stringResource(id = R.string.listallchannels_node_id), modifier = Modifier.padding(16.dp))
-                    Text(
-                        text = model.nodeId, style = MaterialTheme.typography.body2, overflow = TextOverflow.Ellipsis,
-                        maxLines = 1, modifier = Modifier
-                            .padding(vertical = 16.dp)
-                            .weight(1f)
-                    )
-                    Button(
-                        icon = R.drawable.ic_copy,
-                        onClick = { copyToClipboard(context, model.nodeId, context.getString(R.string.listallchannels_node_id)) },
-                    )
                 }
             }
         }
@@ -177,13 +113,7 @@
 }
 
 @Composable
-<<<<<<< HEAD
-private fun ChannelLine(channel: ChannelsConfiguration.Model.Channel, onClick: () -> Unit) {
-    val balance = channel.localBalance ?: 0.msat
-    val capacity = balance + (channel.remoteBalance ?: 0.msat)
-=======
 private fun ChannelLine(channel: LocalChannelInfo, onClick: () -> Unit) {
->>>>>>> 7837b264
     Row(modifier = Modifier
         .clickable(role = Role.Button, onClickLabel = stringResource(id = R.string.channeldetails_title), onClick = onClick)
         .padding(horizontal = 16.dp, vertical = 16.dp),
@@ -196,92 +126,12 @@
         ) {}
         Spacer(modifier = Modifier.width(16.dp))
         Text(
-<<<<<<< HEAD
-            text = when (channel.stateName) {
-                Normal::class.simpleName -> stringResource(id = R.string.state_normal)
-                Closed::class.simpleName -> stringResource(id = R.string.state_closed)
-                Closing::class.simpleName -> stringResource(id = R.string.state_closing)
-                Syncing::class.simpleName -> stringResource(id = R.string.state_sync)
-                Offline::class.simpleName -> stringResource(id = R.string.state_offline)
-                ShuttingDown::class.simpleName -> stringResource(id = R.string.state_shutdown)
-                WaitForFundingConfirmed::class.simpleName, WaitForAcceptChannel::class.simpleName,
-                WaitForFundingSigned::class.simpleName,
-                WaitForFundingCreated::class.simpleName -> stringResource(id = R.string.state_wait_confirmed)
-                WaitForOpenChannel::class.simpleName -> stringResource(id = R.string.state_wait_open)
-                else -> channel.stateName
-            },
-=======
             text = channel.stateName,
->>>>>>> 7837b264
             modifier = Modifier.weight(1.0f),
             overflow = TextOverflow.Ellipsis,
             maxLines = 1,
         )
         Spacer(modifier = Modifier.width(8.dp))
-<<<<<<< HEAD
-        AmountView(amount = balance, showUnit = false)
-        Spacer(modifier = Modifier.width(2.dp))
-        Text(text = "/")
-        Spacer(modifier = Modifier.width(2.dp))
-        AmountView(amount = capacity, unitTextStyle = MaterialTheme.typography.caption)
-    }
-}
-
-@OptIn(ExperimentalComposeUiApi::class)
-@Composable
-private fun ChannelDialog(
-    onDismiss: () -> Unit,
-    channel: ChannelsConfiguration.Model.Channel
-) {
-    val context = LocalContext.current
-    val txUrl = txUrl(txId = channel.txId ?: "")
-    Dialog(onDismissRequest = onDismiss, properties = DialogProperties(usePlatformDefaultWidth = false)) {
-        Column {
-            Card {
-                Row(modifier = Modifier.padding(16.dp)) {
-                    Text(text = stringResource(id = R.string.listallchannels_channel_id))
-                    Spacer(modifier = Modifier.width(8.dp))
-                    SelectionContainer {
-                        Text(
-                            text = channel.id, style = MaterialTheme.typography.body2,
-                            overflow = TextOverflow.Ellipsis, maxLines = 1, modifier = Modifier.weight(1f)
-                        )
-                    }
-                }
-            }
-            Card {
-                Column(
-                    modifier = Modifier
-                        .background(mutedBgColor())
-                        .fillMaxWidth()
-                        .heightIn(max = 350.dp)
-                ) {
-                    SelectionContainer {
-                        Text(
-                            text = channel.json,
-                            modifier = Modifier
-                                .weight(1.0f)
-                                .horizontalScroll(rememberScrollState())
-                                .verticalScroll(rememberScrollState()),
-                            style = monoTypo(),
-                        )
-                    }
-                }
-                Row(Modifier.fillMaxWidth()) {
-                    Button(onClick = { copyToClipboard(context, channel.json, context.getString(R.string.listallchannels_share_subject)) }, icon = R.drawable.ic_copy)
-                    Button(onClick = { share(context, channel.json, subject = context.getString(R.string.listallchannels_share_subject), context.getString(R.string.listallchannels_share_title)) }, icon = R.drawable.ic_share)
-                    Button(
-                        icon = R.drawable.ic_chain,
-                        onClick = { context.startActivity(Intent(Intent.ACTION_VIEW, Uri.parse(txUrl))) },
-                        text = stringResource(id = R.string.listallchannels_funding_tx),
-                        onClickLabel = stringResource(id = R.string.listallchannels_funding_tx_desc)
-                    )
-                    Spacer(modifier = Modifier.weight(1.0f))
-                    Button(onClick = onDismiss, text = stringResource(id = R.string.listallchannels_close))
-                }
-            }
-        }
-=======
         channel.localBalance?.let {
             AmountView(amount = it, showUnit = false)
         } ?: Text("--")
@@ -291,6 +141,5 @@
         channel.currentFundingAmount?.let {
             AmountView(amount = it.toMilliSatoshi(), unitTextStyle = MaterialTheme.typography.caption)
         } ?: Text("--")
->>>>>>> 7837b264
     }
 }