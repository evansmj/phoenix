--- conflicted
+++ resolved
@@ -48,12 +48,6 @@
     fun isManualSeedBackupDone(context: Context): Flow<Boolean> = prefs(context).map { it[SEED_MANUAL_BACKUP_DONE] ?: false }
     suspend fun saveManualSeedBackupDone(context: Context, isDone: Boolean) = context.internalData.edit { it[SEED_MANUAL_BACKUP_DONE] = isDone }
 
-<<<<<<< HEAD
-    // -- Show a message summing up the migration result.
-    private val MIGRATION_RESULT_SHOWN = booleanPreferencesKey("MIGRATION_RESULT_SHOWN")
-    fun getMigrationResultShown(context: Context): Flow<Boolean> = prefs(context).map { it[MIGRATION_RESULT_SHOWN] ?: false }
-    suspend fun saveMigrationResultShown(context: Context, isShown: Boolean) = context.internalData.edit { it[MIGRATION_RESULT_SHOWN] = isShown }
-=======
     // -- When the user has read the seed loss disclaimer
     private val SEED_LOSS_DISCLAIMER_READ = booleanPreferencesKey("SEED_LOSS_DISCLAIMER_READ")
     fun isSeedLossDisclaimerRead(context: Context): Flow<Boolean> = prefs(context).map { it[SEED_LOSS_DISCLAIMER_READ] ?: false }
@@ -80,12 +74,6 @@
     suspend fun saveChannelsWatcherOutcome(context: Context, outcome: ChannelsWatcher.Outcome) = context.internalData.edit {
         it[CHANNELS_WATCHER_OUTCOME] = json.encodeToString(outcome)
     }
->>>>>>> 7837b264
-
-    // -- Show introduction screen at startup. True by default.
-    private val SHOW_INTRO = booleanPreferencesKey("SHOW_INTRO")
-    fun getShowIntro(context: Context): Flow<Boolean> = prefs(context).map { it[SHOW_INTRO] ?: LegacyPrefs.showFTUE(context) }
-    suspend fun saveShowIntro(context: Context, showIntro: Boolean) = context.internalData.edit { it[SHOW_INTRO] = showIntro }
 
     private fun prefs(context: Context): Flow<Preferences> {
         return context.internalData.data.catch { exception ->
