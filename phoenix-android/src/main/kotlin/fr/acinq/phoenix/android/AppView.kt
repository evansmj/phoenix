--- conflicted
+++ resolved
@@ -16,22 +16,15 @@
 
 package fr.acinq.phoenix.android
 
-<<<<<<< HEAD
-import android.net.*
-=======
 import android.Manifest
 import android.net.Uri
 import android.text.format.DateUtils
->>>>>>> 7837b264
 import androidx.compose.foundation.background
 import androidx.compose.foundation.layout.Arrangement
 import androidx.compose.foundation.layout.Column
 import androidx.compose.foundation.layout.Spacer
 import androidx.compose.foundation.layout.fillMaxHeight
 import androidx.compose.foundation.layout.fillMaxWidth
-<<<<<<< HEAD
-import androidx.compose.runtime.*
-=======
 import androidx.compose.foundation.layout.height
 import androidx.compose.foundation.layout.padding
 import androidx.compose.foundation.shape.RoundedCornerShape
@@ -42,22 +35,12 @@
 import androidx.compose.runtime.collectAsState
 import androidx.compose.runtime.getValue
 import androidx.compose.runtime.livedata.observeAsState
->>>>>>> 7837b264
 import androidx.compose.ui.Modifier
 import androidx.compose.ui.platform.LocalContext
 import androidx.compose.ui.res.stringResource
 import androidx.compose.ui.unit.dp
 import androidx.compose.ui.window.DialogProperties
 import androidx.lifecycle.viewmodel.compose.viewModel
-<<<<<<< HEAD
-import androidx.navigation.*
-import androidx.navigation.compose.NavHost
-import androidx.navigation.compose.composable
-import fr.acinq.phoenix.android.home.*
-import fr.acinq.phoenix.android.init.*
-import fr.acinq.phoenix.android.intro.IntroView
-import fr.acinq.phoenix.android.payments.*
-=======
 import androidx.navigation.NavController
 import androidx.navigation.NavHostController
 import androidx.navigation.NavType
@@ -85,7 +68,6 @@
 import fr.acinq.phoenix.android.payments.details.PaymentDetailsView
 import fr.acinq.phoenix.android.payments.history.CsvExportView
 import fr.acinq.phoenix.android.payments.history.PaymentsHistoryView
->>>>>>> 7837b264
 import fr.acinq.phoenix.android.service.WalletState
 import fr.acinq.phoenix.android.settings.*
 import fr.acinq.phoenix.android.settings.displayseed.DisplaySeedView
@@ -103,11 +85,6 @@
 import fr.acinq.phoenix.data.WalletPaymentId
 import fr.acinq.phoenix.data.walletPaymentId
 import fr.acinq.phoenix.legacy.utils.LegacyAppStatus
-<<<<<<< HEAD
-import fr.acinq.phoenix.legacy.utils.PrefsDatastore
-
-
-=======
 import fr.acinq.phoenix.legacy.utils.LegacyPrefsDatastore
 import fr.acinq.phoenix.utils.extensions.id
 import kotlinx.coroutines.flow.filterNotNull
@@ -115,7 +92,6 @@
 import org.kodein.memory.util.currentTimestampMillis
 
 
->>>>>>> 7837b264
 @Composable
 fun AppView(
     appVM: AppViewModel,
@@ -161,23 +137,7 @@
             navController.navigate(Screen.SwitchToLegacy.route)
         }
 
-<<<<<<< HEAD
-        val scannerDeepLinks = remember {
-            listOf(
-                navDeepLink { uriPattern = "lightning:{data}" },
-                navDeepLink { uriPattern = "bitcoin:{data}" },
-                navDeepLink { uriPattern = "lnurl:{data}" },
-                navDeepLink { uriPattern = "lnurlp:{data}" },
-                navDeepLink { uriPattern = "lnurlw:{data}" },
-                navDeepLink { uriPattern = "keyauth:{data}" },
-                navDeepLink { uriPattern = "phoenix:lightning:{data}" },
-                navDeepLink { uriPattern = "phoenix:bitcoin:{data}" },
-                navDeepLink { uriPattern = "scanview:{data}" },
-            )
-        }
-=======
         val walletState by appVM.walletState.observeAsState(null)
->>>>>>> 7837b264
 
         Column(
             Modifier
@@ -189,11 +149,7 @@
                 composable(
                     route = "${Screen.Startup.route}?next={next}",
                     arguments = listOf(
-<<<<<<< HEAD
-                        navArgument("next") { type = NavType.StringType ; nullable = true }
-=======
                         navArgument("next") { type = NavType.StringType; nullable = true }
->>>>>>> 7837b264
                     ),
                 ) {
                     val nextScreenLink = it.arguments?.getString("next")
@@ -203,13 +159,6 @@
                         onShowIntro = { navController.navigate(Screen.Intro.route) },
                         onKeyAbsent = { navController.navigate(Screen.InitWallet.route) },
                         onBusinessStarted = {
-<<<<<<< HEAD
-                            val next = nextScreenLink?.takeIf { it.isNotBlank() }?.let { Uri.parse(it) }
-                            if (next == null) {
-                                popToHome(navController)
-                            } else {
-                                navController.navigate(next, navOptions = navOptions { popUpTo(Screen.Home.route) { inclusive = true } })
-=======
                             val next = nextScreenLink?.takeUnless { it.isBlank() }?.let { Uri.parse(it) }
                             if (next == null || !navController.graph.hasDeepLink(next)) {
                                 popToHome(navController)
@@ -217,7 +166,6 @@
                                 navController.navigate(next, navOptions = navOptions {
                                     popUpTo(navController.graph.id) { inclusive = true }
                                 })
->>>>>>> 7837b264
                             }
                         }
                     )
@@ -238,43 +186,26 @@
                     RestoreWalletView(onSeedWritten = { navController.navigate(Screen.Startup.route) })
                 }
                 composable(Screen.Home.route) {
-<<<<<<< HEAD
-                    RequireStarted(appVM.walletState.value) {
-                        HomeView(
-                            paymentsViewModel = paymentsViewModel,
-=======
                     RequireStarted(walletState) {
                         HomeView(
                             paymentsViewModel = paymentsViewModel,
                             noticesViewModel = noticesViewModel,
->>>>>>> 7837b264
                             onPaymentClick = { navigateToPaymentDetails(navController, id = it, isFromEvent = false) },
                             onSettingsClick = { navController.navigate(Screen.Settings.route) },
                             onReceiveClick = { navController.navigate(Screen.Receive.route) },
                             onSendClick = { navController.navigate(Screen.ScanData.route) { launchSingleTop = true } },
                             onPaymentsHistoryClick = { navController.navigate(Screen.PaymentsHistory.route) },
                             onTorClick = { navController.navigate(Screen.TorConfig) },
-<<<<<<< HEAD
-                            onElectrumClick = { navController.navigate(Screen.ElectrumServer) }
-=======
                             onElectrumClick = { navController.navigate(Screen.ElectrumServer) },
                             onShowSwapInWallet = { navController.navigate(Screen.WalletInfo.SwapInWallet) },
                             onShowChannels = { navController.navigate(Screen.Channels) },
                             onShowNotifications = { navController.navigate(Screen.Notifications) }
->>>>>>> 7837b264
                         )
                     }
                 }
                 composable(Screen.Receive.route) {
                     ReceiveView(
                         onSwapInReceived = { popToHome(navController) },
-<<<<<<< HEAD
-                    )
-                }
-                composable(Screen.ScanData.route, deepLinks = scannerDeepLinks) {
-                    val input = it.arguments?.getString("data")
-                    RequireStarted(appVM.walletState.value, nextUri = "scanview:$input") {
-=======
                         onBackClick = { navController.popBackStack() }
                     )
                 }
@@ -293,7 +224,6 @@
                 ) {
                     val input = it.arguments?.getString("data")
                     RequireStarted(walletState, nextUri = "scanview:$input") {
->>>>>>> 7837b264
                         ScanDataView(
                             input = input,
                             onBackClick = { popToHome(navController) },
@@ -318,15 +248,6 @@
 
                     val paymentId = if (id != null && direction != null) WalletPaymentId.create(direction, id) else null
                     if (paymentId != null) {
-<<<<<<< HEAD
-                        PaymentDetailsView(
-                            paymentId = paymentId,
-                            onBackClick = {
-                                navController.popBackStack()
-                            },
-                            fromEvent = it.arguments?.getBoolean("fromEvent") ?: false
-                        )
-=======
                         RequireStarted(walletState, nextUri = "phoenix:payments/${direction}/${id}") {
                             log.info { "navigating to payment-details id=$id" }
                             PaymentDetailsView(
@@ -339,31 +260,22 @@
                                 fromEvent = it.arguments?.getBoolean("fromEvent") ?: false
                             )
                         }
->>>>>>> 7837b264
                     }
                 }
                 composable(Screen.PaymentsHistory.route) {
                     PaymentsHistoryView(
-<<<<<<< HEAD
-                        onBackClick = { popToHome(navController) },
-=======
                         onBackClick = { navController.popBackStack() },
->>>>>>> 7837b264
                         paymentsViewModel = paymentsViewModel,
                         onPaymentClick = { navigateToPaymentDetails(navController, id = it, isFromEvent = false) },
                         onCsvExportClick = { navController.navigate(Screen.PaymentsCsvExport) },
                     )
                 }
                 composable(Screen.PaymentsCsvExport.route) {
-<<<<<<< HEAD
-                    CsvExportView(onBackClick = { navController.navigate(Screen.PaymentsHistory.route) })
-=======
                     CsvExportView(onBackClick = {
                         navController.navigate(Screen.PaymentsHistory.route) {
                             popUpTo(Screen.PaymentsHistory.route) { inclusive = true }
                         }
                     })
->>>>>>> 7837b264
                 }
                 composable(Screen.Settings.route) {
                     SettingsView()
@@ -403,18 +315,6 @@
                     AboutView()
                 }
                 composable(Screen.PaymentSettings.route) {
-<<<<<<< HEAD
-                    PaymentSettingsView(initialShowLnurlAuthSchemeDialog = false)
-                }
-                composable("${Screen.PaymentSettings.route}/{showAuthSchemeDialog}", arguments = listOf(
-                    navArgument("showAuthSchemeDialog") { type = NavType.BoolType }
-                )) {
-                    val showAuthSchemeDialog = it.arguments?.getBoolean("showAuthSchemeDialog") ?: false
-                    PaymentSettingsView(showAuthSchemeDialog)
-                }
-                composable(Screen.AppLock.route) {
-                    AppLockView()
-=======
                     PaymentSettingsView(
                         initialShowLnurlAuthSchemeDialog = false,
                     )
@@ -426,7 +326,6 @@
                     PaymentSettingsView(
                         initialShowLnurlAuthSchemeDialog = showAuthSchemeDialog,
                     )
->>>>>>> 7837b264
                 }
                 composable(Screen.AppLock.route) {
                     AppLockView(onBackClick = { navController.popBackStack() })
@@ -436,19 +335,6 @@
                 }
                 composable(Screen.SwitchToLegacy.route) {
                     LegacySwitcherView(onProceedNormally = { navController.navigate(Screen.Startup.route) })
-<<<<<<< HEAD
-                }
-            }
-        }
-    }
-
-    val lastCompletedPayment = business.paymentsManager.lastCompletedPayment.collectAsState().value
-
-    if (lastCompletedPayment != null) {
-        log.debug { "completed payment=${lastCompletedPayment}" }
-        LaunchedEffect(key1 = lastCompletedPayment.walletPaymentId()) {
-            navigateToPaymentDetails(navController, id = lastCompletedPayment.walletPaymentId(), isFromEvent = true)
-=======
                 }
                 composable(Screen.WalletInfo.route) {
                     WalletInfoView(
@@ -497,7 +383,6 @@
             if (isDataMigrationExpected == false) {
                 navigateToPaymentDetails(navController, id = it.walletPaymentId(), isFromEvent = true)
             }
->>>>>>> 7837b264
         }
     }
 
@@ -514,25 +399,12 @@
     }
 }
 
-<<<<<<< HEAD
-/** Navigates to Home and pops everything from the backstack up to Home. This effectively resets the nav stack. */
-private fun popToHome(navController: NavHostController) {
-    navController.navigate(Screen.Home.route) {
-        popUpTo(Screen.Home.route) { inclusive = true }
-    }
-}
-
-private fun navigateToPaymentDetails(navController: NavController, id: WalletPaymentId, isFromEvent: Boolean) {
-=======
 fun navigateToPaymentDetails(navController: NavController, id: WalletPaymentId, isFromEvent: Boolean) {
->>>>>>> 7837b264
     navController.navigate("${Screen.PaymentDetails.route}?direction=${id.dbType.value}&id=${id.dbId}&fromEvent=${isFromEvent}")
 }
 
 @OptIn(ExperimentalPermissionsApi::class)
 @Composable
-<<<<<<< HEAD
-=======
 private fun monitorNotices(
     vm: NoticesViewModel
 ) {
@@ -592,17 +464,11 @@
 }
 
 @Composable
->>>>>>> 7837b264
 private fun RequireStarted(
     walletState: WalletState?,
     nextUri: String? = null,
     children: @Composable () -> Unit
 ) {
-<<<<<<< HEAD
-    val log = logger("RequireStarted")
-    if (walletState !is WalletState.Started) {
-        navController.navigate("${Screen.Startup.route}?next=$nextUri")
-=======
     val log = logger("Navigation")
     if (walletState == null) {
         // do nothing
@@ -612,7 +478,6 @@
         nc.navigate("${Screen.Startup.route}?next=$nextUri") {
             popUpTo(nc.graph.id) { inclusive = true }
         }
->>>>>>> 7837b264
     } else {
         children()
     }
