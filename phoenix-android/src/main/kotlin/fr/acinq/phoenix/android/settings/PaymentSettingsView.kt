--- conflicted
+++ resolved
@@ -54,11 +54,7 @@
 
 @Composable
 fun PaymentSettingsView(
-<<<<<<< HEAD
-    initialShowLnurlAuthSchemeDialog: Boolean = false
-=======
     initialShowLnurlAuthSchemeDialog: Boolean = false,
->>>>>>> 7837b264
 ) {
     val log = logger("PaymentSettingsView")
     val nc = navController
@@ -71,8 +67,6 @@
 
     val invoiceDefaultDesc by UserPrefs.getInvoiceDefaultDesc(LocalContext.current).collectAsState(initial = "")
     val invoiceDefaultExpiry by UserPrefs.getInvoiceDefaultExpiry(LocalContext.current).collectAsState(initial = -1L)
-
-    val prefLnurlAuthSchemeState = UserPrefs.getLnurlAuthScheme(context).collectAsState(initial = null)
 
     val prefLnurlAuthSchemeState = UserPrefs.getLnurlAuthScheme(context).collectAsState(initial = null)
 
@@ -99,22 +93,6 @@
                 },
                 onClick = { showExpiryDialog = true }
             )
-<<<<<<< HEAD
-            SettingInteractive(
-                title = stringResource(id = R.string.paymentsettings_trampoline_fees_title),
-                description = trampolineFees?.let {
-                    stringResource(id = R.string.paymentsettings_trampoline_fees_desc, trampolineFees.feeBase, trampolineFees.proportionalFeeAsPercentageString)
-                } ?: stringResource(R.string.utils_unknown),
-                onClick = { showTrampolineMaxFeeDialog = true }
-            )
-            SettingInteractive(
-                title = stringResource(id = R.string.paymentsettings_paytoopen_fees_title),
-                description = walletContext?.let {
-                    stringResource(id = R.string.paymentsettings_paytoopen_fees_desc, String.format("%.2f", 100 * (it.payToOpen.v1.feePercent)), it.payToOpen.v1.minFeeSat)
-                } ?: stringResource(id = R.string.utils_unknown),
-                onClick = { showPayToOpenDialog = true }
-            )
-=======
         }
 
         val prefLnurlAuthScheme = prefLnurlAuthSchemeState.value
@@ -151,41 +129,6 @@
                     initialShowDialog = initialShowLnurlAuthSchemeDialog
                 )
             }
->>>>>>> 7837b264
-        }
-        val prefLnurlAuthScheme = prefLnurlAuthSchemeState.value
-        if (prefLnurlAuthScheme != null) {
-            Card {
-                val schemes = listOf<PreferenceItem<LnurlAuth.Scheme>>(
-                    PreferenceItem(
-                        item = LnurlAuth.Scheme.DEFAULT_SCHEME,
-                        title = stringResource(id = R.string.lnurl_auth_scheme_default),
-                        description = stringResource(id = R.string.lnurl_auth_scheme_default_desc)
-                    ),
-                    PreferenceItem(
-                        item = LnurlAuth.Scheme.ANDROID_LEGACY_SCHEME,
-                        title = stringResource(id = R.string.lnurl_auth_scheme_legacy),
-                        description = stringResource(id = R.string.lnurl_auth_scheme_legacy_desc)
-                    ),
-                )
-                ListPreferenceButton(
-                    title = stringResource(id = R.string.paymentsettings_lnurlauth_scheme_title),
-                    subtitle = {
-                        when (prefLnurlAuthScheme) {
-                            LnurlAuth.Scheme.ANDROID_LEGACY_SCHEME -> Text(text = stringResource(id = R.string.lnurl_auth_scheme_legacy))
-                            LnurlAuth.Scheme.DEFAULT_SCHEME -> Text(text = stringResource(id = R.string.lnurl_auth_scheme_default))
-                            else -> Text(text = stringResource(id = R.string.utils_unknown))
-                        }
-                    },
-                    enabled = true,
-                    selectedItem = prefLnurlAuthScheme,
-                    preferences = schemes,
-                    onPreferenceSubmit = {
-                        scope.launch { UserPrefs.saveLnurlAuthScheme(context, it.item) }
-                    },
-                    initialShowDialog = initialShowLnurlAuthSchemeDialog
-                )
-            }
         }
     }
 
@@ -297,113 +240,4 @@
             )
         }
     }
-<<<<<<< HEAD
-}
-
-@Composable
-private fun TrampolineMaxFeesDialog(
-    initialTrampolineMaxFee: TrampolineFees,
-    isCustom: Boolean,
-    onDismiss: () -> Unit,
-    onConfirm: (TrampolineFees?) -> Unit,
-) {
-    var useCustomMaxFee by rememberSaveable { mutableStateOf(isCustom) }
-    var feeBase by rememberSaveable { mutableStateOf<Long?>(initialTrampolineMaxFee.feeBase.toLong()) }
-    var feeProportional by rememberSaveable { mutableStateOf<Double?>(initialTrampolineMaxFee.proportionalFeeAsPercentage) }
-
-    Dialog(
-        onDismiss = onDismiss,
-        title = stringResource(id = R.string.paymentsettings_trampoline_fees_title),
-        buttons = {
-            Button(onClick = onDismiss, text = stringResource(id = R.string.btn_cancel))
-            Button(
-                onClick = {
-                    if (useCustomMaxFee) {
-                        safeLet(feeBase, feeProportional) { base, prop ->
-                            onConfirm(TrampolineFees(base.sat, Converter.percentageToPerMillionths(prop), initialTrampolineMaxFee.cltvExpiryDelta))
-                        }
-                    } else {
-                        onConfirm(null)
-                    }
-                },
-                modifier = Modifier.enableOrFade(!useCustomMaxFee || (feeBase != null && feeProportional != null)),
-                text = stringResource(id = R.string.btn_ok)
-            )
-        }
-    ) {
-        Column(Modifier.padding(horizontal = 24.dp)) {
-            Checkbox(
-                text = stringResource(id = R.string.paymentsettings_trampoline_fees_dialog_override_default_checkbox),
-                checked = useCustomMaxFee,
-                onCheckedChange = { useCustomMaxFee = it },
-            )
-            Spacer(Modifier.height(8.dp))
-            NumberInput(
-                modifier = Modifier.fillMaxWidth(),
-                label = { Text(stringResource(id = R.string.paymentsettings_trampoline_fees_dialog_base_fee_label)) },
-                placeholder = { Text(stringResource(id = R.string.paymentsettings_trampoline_fees_dialog_base_fee_hint)) },
-                initialValue = feeBase?.toDouble(),
-                onValueChange = { feeBase = it?.toLong() },
-                enabled = useCustomMaxFee,
-                minErrorMessage = stringResource(
-                    R.string.paymentsettings_trampoline_fees_dialog_base_below_min,
-                    PaymentOptionsConstants.minBaseFee.toMilliSatoshi().toPrettyString(BitcoinUnit.Sat, withUnit = true)
-                ),
-                minValue = PaymentOptionsConstants.minBaseFee.toLong().toDouble(),
-                maxErrorMessage = stringResource(
-                    R.string.paymentsettings_trampoline_fees_dialog_base_above_max,
-                    PaymentOptionsConstants.maxBaseFee.toMilliSatoshi().toPrettyString(BitcoinUnit.Sat, withUnit = true)
-                ),
-                maxValue = PaymentOptionsConstants.maxBaseFee.toLong().toDouble(),
-                acceptDecimal = false
-            )
-            Spacer(Modifier.height(8.dp))
-            NumberInput(
-                modifier = Modifier.fillMaxWidth(),
-                label = { Text(stringResource(id = R.string.paymentsettings_trampoline_fees_dialog_proportional_fee_label)) },
-                placeholder = { Text(stringResource(id = R.string.paymentsettings_trampoline_fees_dialog_proportional_fee_hint)) },
-                initialValue = feeProportional,
-                onValueChange = { feeProportional = it },
-                enabled = useCustomMaxFee,
-                minValue = PaymentOptionsConstants.minProportionalFeePercent,
-                minErrorMessage = stringResource(
-                    R.string.paymentsettings_trampoline_fees_dialog_proportional_below_min,
-                    PaymentOptionsConstants.minProportionalFeePercent
-                ),
-                maxValue = PaymentOptionsConstants.maxProportionalFeePercent,
-                maxErrorMessage = stringResource(
-                    R.string.paymentsettings_trampoline_fees_dialog_proportional_above_max,
-                    PaymentOptionsConstants.maxProportionalFeePercent
-                ),
-            )
-        }
-    }
-}
-
-@Composable
-private fun PayToOpenDialog(
-    onDismiss: () -> Unit
-) {
-    Dialog(
-        title = stringResource(id = R.string.paymentsettings_paytoopen_fees_dialog_title),
-        onDismiss = onDismiss,
-        buttons = { },
-    ) {
-        Column(Modifier.padding(horizontal = 24.dp)) {
-            Text(text = stringResource(id = R.string.paymentsettings_paytoopen_fees_dialog_message))
-            Spacer(Modifier.height(8.dp))
-            WebLink(
-                text = stringResource(id = R.string.paymentsettings_paytoopen_fees_dialog_message_clickable),
-                url = "https://phoenix.acinq.co/faq#what-are-the-fees"
-            )
-        }
-    }
-}
-
-@Preview(device = Devices.PIXEL_3A)
-@Composable
-private fun Preview() {
-    PaymentSettingsView()
-=======
->>>>>>> 7837b264
 }