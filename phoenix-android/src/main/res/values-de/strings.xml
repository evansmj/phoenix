--- conflicted
+++ resolved
@@ -12,15 +12,8 @@
   ~ WITHOUT WARRANTIES OR CONDITIONS OF ANY KIND, either express or implied.
   ~ See the License for the specific language governing permissions and
   ~ limitations under the License.
-<<<<<<< HEAD
-  -->
-
-<resources xmlns:tools="http://schemas.android.com/tools" tools:ignore="MissingTranslation">
+  --><resources xmlns:tools="http://schemas.android.com/tools" tools:ignore="MissingTranslation">
     <string name="app_name">Phoenix</string>
-=======
-  --><resources xmlns:tools="http://schemas.android.com/tools" tools:ignore="MissingTranslation">
-    <string name="app_name">Phoenix Testnet</string>
->>>>>>> 70ed18d7
 
     <!-- system notification channels -->
 
