--- conflicted
+++ resolved
@@ -1,13 +1,5 @@
 eclair {
-<<<<<<< HEAD
   chain = "mainnet"
-  features = "028202"
-  // - option_data_loss_protect
-  // - var_onion_optin
-  // - payment_secret
-  // - basic_mpp
-=======
-  chain = "testnet"
 
   // clear upstream features
   features : null
@@ -17,7 +9,6 @@
     payment_secret = optional
     basic_mpp = optional
   }
->>>>>>> 9473eeee
 
   trampoline-payments-enable = true
 
