/*
 * Copyright 2019 ACINQ SAS
 *
 * Licensed under the Apache License, Version 2.0 (the "License");
 * you may not use this file except in compliance with the License.
 * You may obtain a copy of the License at
 *
 *     http://www.apache.org/licenses/LICENSE-2.0
 *
 * Unless required by applicable law or agreed to in writing, software
 * distributed under the License is distributed on an "AS IS" BASIS,
 * WITHOUT WARRANTIES OR CONDITIONS OF ANY KIND, either express or implied.
 * See the License for the specific language governing permissions and
 * limitations under the License.
 */

apply plugin: 'com.android.application'
apply plugin: 'maven'
apply plugin: 'kotlin-android'
apply plugin: 'kotlin-kapt'
apply plugin: 'kotlin-android-extensions'
apply plugin: "androidx.navigation.safeargs.kotlin"
apply plugin: 'com.google.gms.google-services'
apply plugin: 'com.squareup.sqldelight'

def gitCommitHash = 'git rev-parse --verify --short HEAD'.execute().text.trim()

android {
  compileSdkVersion 30
  ndkVersion '21.3.6528147'
  defaultConfig {
    applicationId "fr.acinq.phoenix.mainnet"
    minSdkVersion 24
    targetSdkVersion 30
    versionCode 18
<<<<<<< HEAD
    versionName "1.4.3-RC"
=======
    versionName "${gitCommitHash}"
>>>>>>> d01adbad
    testInstrumentationRunner "androidx.test.runner.AndroidJUnitRunner"
  }
  buildTypes {
    debug {
      resValue "string", "CHAIN", CHAIN_MAINNET
      buildConfigField "String", "CHAIN", CHAIN_MAINNET
      debuggable true
    }
    release {
      resValue "string", "CHAIN", CHAIN_MAINNET
      buildConfigField "String", "CHAIN", CHAIN_MAINNET
      minifyEnabled false
      debuggable false
      proguardFiles getDefaultProguardFile('proguard-android-optimize.txt'), 'proguard-rules.pro'
    }
    applicationVariants.all { variant ->
      variant.outputs.all { output ->
        def abi = output.getFilter(com.android.build.OutputFile.ABI)
        final String architecture = abi == null ? "universal" : abi
        final String chain = variant.buildType.resValues.get("CHAIN").value // careful, contains " characters...
        outputFileName = "phoenix-${defaultConfig.versionCode}-${defaultConfig.versionName}-${chain.substring(1, chain.length() - 1)}-$architecture-${variant.buildType.name}.apk"
      }
    }
  }
  splits {
    abi {
      enable true
      reset() // reset abi list to none
      include "x86", "x86_64", "arm64-v8a", "armeabi-v7a"
      universalApk true
    }
  }
  compileOptions {
    sourceCompatibility JavaVersion.VERSION_1_8
    targetCompatibility JavaVersion.VERSION_1_8
  }
  kotlinOptions {
    jvmTarget = "1.8"
  }
  packagingOptions {
    exclude 'META-INF/LICENSE*'
    exclude 'META-INF/NOTICE.txt'
    merge 'reference.conf'
  }
  buildFeatures {
    dataBinding = true
  }
  externalNativeBuild {
    cmake {
      path 'CMakeLists.txt'
    }
  }
}

dependencies {
  implementation fileTree(dir: 'libs', include: ['*.jar'])

  // base dependencies
  implementation "org.jetbrains.kotlin:kotlin-stdlib-jdk7:$kotlin_version"
  implementation 'androidx.core:core-ktx:1.3.2'
  implementation "androidx.appcompat:appcompat:1.2.0"

  // ANDROIDX - material
  def material_version = "1.3.0-alpha03"
  implementation "com.google.android.material:material:$material_version"

  // ANDROIDX - navigation
  def nav_version = "2.3.0"
  implementation "androidx.navigation:navigation-fragment-ktx:$nav_version"
  implementation "androidx.navigation:navigation-ui-ktx:$nav_version"

  // ANDROIDX - constraint layout
  def constraint_version = "2.0.2"
  implementation "androidx.constraintlayout:constraintlayout:$constraint_version"

  // ANDROIDX - viewmodel + livedata
  def lifecycle_version = "2.2.0"
  implementation "androidx.lifecycle:lifecycle-extensions:$lifecycle_version"
  implementation "androidx.lifecycle:lifecycle-viewmodel-ktx:$lifecycle_version"
  implementation "androidx.lifecycle:lifecycle-runtime-ktx:$lifecycle_version"
  implementation "androidx.lifecycle:lifecycle-common-java8:$lifecycle_version"

  // ANDROIDX - biometric
  def biometric_version = "1.1.0-beta01"
  implementation "androidx.biometric:biometric:$biometric_version"

  // ANDROIDX - preferences
  def preference_version = "1.1.1"
  implementation "androidx.preference:preference-ktx:$preference_version"

  // ANDROIDX - work manager
  def work_version = "2.4.0"
  implementation("androidx.work:work-runtime-ktx:$work_version") {
    exclude group: 'com.google.guava', module: 'listenablefuture'
  }

  // ANDROIDX - view pager 2
  def view_pager_version = "1.1.0-alpha01"
  implementation "androidx.viewpager2:viewpager2:$view_pager_version"

  // SQLDelight
  implementation "com.squareup.sqldelight:android-driver:1.4.3"

  // logging
  implementation 'org.slf4j:slf4j-api:1.7.29'
  implementation 'com.github.tony19:logback-android:2.0.0'

  // eclair core
  def libsecp256k1_version = "1.3"
  def eclair_version = "0.4.6-android-phoenix"
  implementation "fr.acinq.bitcoin:secp256k1-jni:$libsecp256k1_version"
  implementation("fr.acinq.eclair:eclair-core_2.11:$eclair_version") {
    exclude group: 'fr.acinq.bitcoin', module: 'secp256k1-jni'
  }

  // eventbus
  def eventbus_version = "3.1.1"
  implementation "org.greenrobot:eventbus:$eventbus_version"

  // zxing
  def zxing_version = "3.6.0"
  implementation "com.journeyapps:zxing-android-embedded:$zxing_version"

  // tests
  implementation 'androidx.legacy:legacy-support-v4:1.0.0'
  testImplementation 'junit:junit:4.13'
  androidTestImplementation 'androidx.test:runner:1.3.0'
  androidTestImplementation 'androidx.test.espresso:espresso-core:3.3.0'

  // tor
  def tor_ctl_version = "0.4"
  def tor_wrapper_version = "0.0.5"
  implementation "info.guardianproject:jtorctl:$tor_ctl_version" // controlling tor instance via its control port
  implementation "com.msopentech.thali:universal:$tor_wrapper_version" // core library for the tor wrapper
  implementation "com.msopentech.thali.toronionproxy.android:android:$tor_wrapper_version@aar"

  // firebase cloud messaging
  def fcm_version = "20.3.0"
  implementation "com.google.firebase:firebase-messaging:$fcm_version"
}<|MERGE_RESOLUTION|>--- conflicted
+++ resolved
@@ -33,11 +33,7 @@
     minSdkVersion 24
     targetSdkVersion 30
     versionCode 18
-<<<<<<< HEAD
     versionName "1.4.3-RC"
-=======
-    versionName "${gitCommitHash}"
->>>>>>> d01adbad
     testInstrumentationRunner "androidx.test.runner.AndroidJUnitRunner"
   }
   buildTypes {
