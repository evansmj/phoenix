/*
 * Copyright 2019 ACINQ SAS
 *
 * Licensed under the Apache License, Version 2.0 (the "License");
 * you may not use this file except in compliance with the License.
 * You may obtain a copy of the License at
 *
 *     http://www.apache.org/licenses/LICENSE-2.0
 *
 * Unless required by applicable law or agreed to in writing, software
 * distributed under the License is distributed on an "AS IS" BASIS,
 * WITHOUT WARRANTIES OR CONDITIONS OF ANY KIND, either express or implied.
 * See the License for the specific language governing permissions and
 * limitations under the License.
 */

apply plugin: 'com.android.application'
apply plugin: 'maven'
apply plugin: 'kotlin-android'
apply plugin: 'kotlin-kapt'
apply plugin: 'kotlin-android-extensions'
apply plugin: 'androidx.navigation.safeargs.kotlin'
apply plugin: 'com.google.gms.google-services'
apply plugin: 'com.squareup.sqldelight'
apply plugin: 'kotlinx-serialization'

def gitCommitHash = 'git rev-parse --verify --short HEAD'.execute().text.trim()

android {
  compileSdkVersion 30
  ndkVersion '21.3.6528147'
  defaultConfig {
    applicationId "fr.acinq.phoenix.mainnet"
    minSdkVersion 24
    targetSdkVersion 30
<<<<<<< HEAD
    versionCode 28
    versionName "1.4.13"
=======
    versionCode 29
    versionName "${gitCommitHash}"
>>>>>>> 14fbd1de
    testInstrumentationRunner "androidx.test.runner.AndroidJUnitRunner"
  }
  buildTypes {
    debug {
      resValue "string", "CHAIN", CHAIN_MAINNET
      buildConfigField "String", "CHAIN", CHAIN_MAINNET
      debuggable true
    }
    release {
      resValue "string", "CHAIN", CHAIN_MAINNET
      buildConfigField "String", "CHAIN", CHAIN_MAINNET
      minifyEnabled false
      debuggable false
      proguardFiles getDefaultProguardFile('proguard-android-optimize.txt'), 'proguard-rules.pro'
    }
    applicationVariants.all { variant ->
      variant.outputs.all { output ->
        def abi = output.getFilter(com.android.build.OutputFile.ABI)
        final String architecture = abi == null ? "universal" : abi
        final String chain = variant.buildType.resValues.get("CHAIN").value // careful, contains " characters...
        outputFileName = "phoenix-${defaultConfig.versionCode}-${defaultConfig.versionName}-${chain.substring(1, chain.length() - 1)}-$architecture-${variant.buildType.name}.apk"
      }
    }
  }
  splits {
    abi {
      enable true
      reset() // reset abi list to none
      include "x86", "x86_64", "arm64-v8a", "armeabi-v7a"
      universalApk true
    }
  }
  compileOptions {
    sourceCompatibility JavaVersion.VERSION_1_8
    targetCompatibility JavaVersion.VERSION_1_8
  }
  kotlinOptions {
    jvmTarget = "1.8"
  }
  packagingOptions {
    exclude 'META-INF/LICENSE*'
    exclude 'META-INF/NOTICE.txt'
    merge 'reference.conf'
  }
  buildFeatures {
    dataBinding = true
  }
  externalNativeBuild {
    cmake {
      path 'CMakeLists.txt'
    }
  }
}

sqldelight {
  Database {
    packageName = "fr.acinq.phoenix.db"
    sourceFolders = ["sqldelight"]
    schemaOutputDirectory = file("src/main/sqldelight/databases")
//    verifyMigrations = true
  }
}

dependencies {
  implementation fileTree(dir: 'libs', include: ['*.jar'])

  // base dependencies
  implementation "org.jetbrains.kotlin:kotlin-stdlib-jdk7:$kotlin_version"
  implementation 'androidx.core:core-ktx:1.3.2'
  implementation "androidx.appcompat:appcompat:1.2.0"
  implementation("org.jetbrains.kotlinx:kotlinx-serialization-json:1.1.0")

  // ANDROIDX - material
  def material_version = "1.4.0-alpha02"
  implementation "com.google.android.material:material:$material_version"

  // ANDROIDX - navigation
  def nav_version = "2.3.5"
  implementation "androidx.navigation:navigation-fragment-ktx:$nav_version"
  implementation "androidx.navigation:navigation-ui-ktx:$nav_version"

  // ANDROIDX - constraint layout
  def constraint_version = "2.0.4"
  implementation "androidx.constraintlayout:constraintlayout:$constraint_version"

  // ANDROIDX - viewmodel + livedata
  def lifecycle_version = "2.3.1"
  implementation "androidx.lifecycle:lifecycle-extensions:2.2.0"
  implementation "androidx.lifecycle:lifecycle-viewmodel-ktx:$lifecycle_version"
  implementation "androidx.lifecycle:lifecycle-runtime-ktx:$lifecycle_version"
  implementation "androidx.lifecycle:lifecycle-common-java8:$lifecycle_version"

  // ANDROIDX - biometric
  def biometric_version = "1.1.0"
  implementation "androidx.biometric:biometric:$biometric_version"

  // ANDROIDX - preferences
  def preference_version = "1.1.1"
  implementation "androidx.preference:preference-ktx:$preference_version"

  // ANDROIDX - work manager
  def work_version = "2.5.0"
  implementation("androidx.work:work-runtime-ktx:$work_version") {
    exclude group: 'com.google.guava', module: 'listenablefuture'
  }

  // ANDROIDX - view pager 2
  def view_pager_version = "1.0.0"
  implementation "androidx.viewpager2:viewpager2:$view_pager_version"

  // SQLDelight
  implementation "com.squareup.sqldelight:android-driver:1.5.0"

  // logging
  implementation 'org.slf4j:slf4j-api:1.7.30'
  implementation 'com.github.tony19:logback-android:2.0.0'

  // eclair core
  def eclair_version = "0.4.12-android-phoenix"
  implementation "fr.acinq.secp256k1:secp256k1-kmp-jni-android:0.5.1"
  implementation "fr.acinq.eclair:eclair-core_2.11:$eclair_version"

  // eventbus
  def eventbus_version = "3.1.1"
  implementation "org.greenrobot:eventbus:$eventbus_version"

  // zxing
  def zxing_version = "4.1.0"
  implementation "com.journeyapps:zxing-android-embedded:$zxing_version"

  // tests
  implementation 'androidx.legacy:legacy-support-v4:1.0.0'
  testImplementation 'junit:junit:4.13.2'
  androidTestImplementation 'androidx.test:runner:1.3.0'
  androidTestImplementation 'androidx.test.espresso:espresso-core:3.3.0'

  // tor
  def tor_ctl_version = "0.4"
  def tor_wrapper_version = "0.0.5"
  implementation "info.guardianproject:jtorctl:$tor_ctl_version" // controlling tor instance via its control port
  implementation "com.msopentech.thali:universal:$tor_wrapper_version" // core library for the tor wrapper
  implementation "com.msopentech.thali.toronionproxy.android:android:$tor_wrapper_version@aar"

  // firebase cloud messaging
  def fcm_version = "21.1.0"
  implementation "com.google.firebase:firebase-messaging:$fcm_version"
}<|MERGE_RESOLUTION|>--- conflicted
+++ resolved
@@ -33,13 +33,8 @@
     applicationId "fr.acinq.phoenix.mainnet"
     minSdkVersion 24
     targetSdkVersion 30
-<<<<<<< HEAD
-    versionCode 28
-    versionName "1.4.13"
-=======
     versionCode 29
     versionName "${gitCommitHash}"
->>>>>>> 14fbd1de
     testInstrumentationRunner "androidx.test.runner.AndroidJUnitRunner"
   }
   buildTypes {
