--- conflicted
+++ resolved
@@ -64,17 +64,6 @@
 WHERE    received_at IS NOT NULL
 ORDER BY r.received_at ASC
 LIMIT 1;
-<<<<<<< HEAD
-
-listAll:
-SELECT payment_hash, preimage, created_at, origin_type, origin_blob, received_amount_msat, received_at, received_with_type, received_with_blob
-FROM   incoming_payments
-ORDER BY
-       coalesce(received_at, created_at) DESC,
-       payment_hash DESC
-LIMIT :limit OFFSET :offset;
-=======
->>>>>>> 7837b264
 
 listAllWithin:
 SELECT payment_hash, preimage, created_at, origin_type, origin_blob, received_amount_msat, received_at, received_with_type, received_with_blob
