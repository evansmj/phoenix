package fr.acinq.phoenix.data

import fr.acinq.bitcoin.ByteVector32
import fr.acinq.bitcoin.Satoshi
import fr.acinq.lightning.payment.LiquidityPolicy
import fr.acinq.lightning.utils.ServerAddress
import fr.acinq.lightning.utils.sat
import fr.acinq.lightning.wire.InitTlv
import kotlinx.serialization.Serializable


interface CurrencyUnit

@Serializable
enum class BitcoinUnit : CurrencyUnit {
    Sat, Bit, MBtc, Btc;

    override fun toString(): String {
        return super.toString().lowercase()
    }

    companion object {
        val values = values().toList()
    }
}

@Serializable
enum class FiatCurrency : CurrencyUnit {
    AED, // United Arab Emirates Dirham
    AFN, // Afghan Afghani
    ALL, // Albanian Lek
    AMD, // Armenian Dram
    ANG, // Netherlands Antillean Guilder
    AOA, // Angolan Kwanza
    ARS, // Argentine Peso
    ARS_BM, // Argentine Peso (blue market)
    AUD, // Australian Dollar
    AWG, // Aruban Florin
    AZN, // Azerbaijani Manat
    BAM, // Bosnia-Herzegovina Convertible Mark
    BBD, // Barbadian Dollar
    BDT, // Bangladeshi Taka
    BGN, // Bulgarian Lev
    BHD, // Bahraini Dinar
    BIF, // Burundian Franc
    BMD, // Bermudan Dollar
    BND, // Brunei Dollar
    BOB, // Bolivian Boliviano
    BRL, // Brazilian Real
    BSD, // Bahamian Dollar
    BTN, // Bhutanese Ngultrum
    BWP, // Botswanan Pula
    BZD, // Belize Dollar
    CAD, // Canadian Dollar
    CDF, // Congolese Franc
    CHF, // Swiss Franc
    CLP, // Chilean Peso
    CNH, // Chinese Yuan (offshore)
    CNY, // Chinese Yuan (onshore)
    COP, // Colombian Peso
    CRC, // Costa Rican Colón
    CUP, // Cuban Peso
    CUP_FM, // Cuban Peso (free market)
    CVE, // Cape Verdean Escudo
    CZK, // Czech Republic Koruna
    DJF, // Djiboutian Franc
    DKK, // Danish Krone
    DOP, // Dominican Peso
    DZD, // Algerian Dinar
    EGP, // Egyptian Pound
    ERN, // Eritrean Nakfa
    ETB, // Ethiopian Birr
    EUR, // Euro
    FJD, // Fijian Dollar
    FKP, // Falkland Islands Pound
    GBP, // British Pound Sterling
    GEL, // Georgian Lari
    GHS, // Ghanaian Cedi
    GIP, // Gibraltar Pound
    GMD, // Gambian Dalasi
    GNF, // Guinean Franc
    GTQ, // Guatemalan Quetzal
    GYD, // Guyanaese Dollar
    HKD, // Hong Kong Dollar
    HNL, // Honduran Lempira
    HRK, // Croatian Kuna
    HTG, // Haitian Gourde
    HUF, // Hungarian Forint
    IDR, // Indonesian Rupiah
    ILS, // Israeli New Sheqel
    INR, // Indian Rupee
    IQD, // Iraqi Dinar
    IRR, // Iranian Rial
    ISK, // Icelandic Króna
    JEP, // Jersey Pound
    JMD, // Jamaican Dollar
    JOD, // Jordanian Dinar
    JPY, // Japanese Yen
    KES, // Kenyan Shilling
    KGS, // Kyrgystani Som
    KHR, // Cambodian Riel
    KMF, // Comorian Franc
    KPW, // North Korean Won
    KRW, // South Korean Won
    KWD, // Kuwaiti Dinar
    KYD, // Cayman Islands Dollar
    KZT, // Kazakhstani Tenge
    LAK, // Laotian Kip
    LBP, // Lebanese Pound
    LBP_BM, // Lebanese Pound (black market)
    LKR, // Sri Lankan Rupee
    LRD, // Liberian Dollar
    LSL, // Lesotho Loti
    LYD, // Libyan Dinar
    MAD, // Moroccan Dirham
    MDL, // Moldovan Leu
    MGA, // Malagasy Ariary
    MKD, // Macedonian Denar
    MMK, // Myanma Kyat
    MNT, // Mongolian Tugrik
    MOP, // Macanese Pataca
    MUR, // Mauritian Rupee
    MVR, // Maldivian Rufiyaa
    MWK, // Malawian Kwacha
    MXN, // Mexican Peso
    MYR, // Malaysian Ringgit
    MZN, // Mozambican Metical
    NAD, // Namibian Dollar
    NGN, // Nigerian Naira
    NIO, // Nicaraguan Córdoba
    NOK, // Norwegian Krone
    NPR, // Nepalese Rupee
    NZD, // New Zealand Dollar
    OMR, // Omani Rial
    PAB, // Panamanian Balboa
    PEN, // Peruvian Sol
    PGK, // Papua New Guinean Kina
    PHP, // Philippine Peso
    PKR, // Pakistani Rupee
    PLN, // Polish Zloty
    PYG, // Paraguayan Guarani
    QAR, // Qatari Rial
    RON, // Romanian Leu
    RSD, // Serbian Dinar
    RUB, // Russian Ruble
    RWF, // Rwandan Franc
    SAR, // Saudi Riyal
    SBD, // Solomon Islands Dollar
    SCR, // Seychellois Rupee
    SDG, // Sudanese Pound
    SEK, // Swedish Krona
    SGD, // Singapore Dollar
    SHP, // Saint Helena Pound
    SLL, // Sierra Leonean Leone
    SOS, // Somali Shilling
    SRD, // Surinamese Dollar
    SYP, // Syrian Pound
    SZL, // Swazi Lilangeni
    THB, // Thai Baht
    TJS, // Tajikistani Somoni
    TMT, // Turkmenistani Manat
    TND, // Tunisian Dinar
    TOP, // Tongan Paʻanga
    TRY, // Turkish Lira
    TTD, // Trinidad and Tobago Dollar
    TWD, // Taiwan Dollar
    TZS, // Tanzanian Shilling
    UAH, // Ukrainian Hryvnia
    UGX, // Ugandan Shilling
    USD, // United States Dollar
    UYU, // Uruguayan Peso
    UZS, // Uzbekistan Som
    VND, // Vietnamese Dong
    VUV, // Vanuatu Vatu
    WST, // Samoan Tala
    XAF, // CFA Franc BEAC
    XCD, // East Caribbean Dollar
    XOF, // CFA Franc BCEAO
    XPF, // CFP Franc
    YER, // Yemeni Rial
    ZAR, // South African Rand
    ZMW; // Zambian Kwacha

    companion object {
        val values = values().toList()
        fun valueOfOrNull(code: String): FiatCurrency? = try {
            valueOf(code)
        } catch (e: Exception) {
            null
        }
    }
}

sealed class ElectrumConfig {
    data class Custom(val server: ServerAddress) : ElectrumConfig()
    object Random : ElectrumConfig()

    override operator fun equals(other: Any?): Boolean {
        if (other !is ElectrumConfig) {
            return false
        }
        return when (this) {
            is Custom -> {
                when (other) {
<<<<<<< HEAD
                    is Custom -> this == other // custom =?= custom
=======
                    is Custom -> this === other // custom =?= custom
>>>>>>> 7837b264
                    is Random -> false         // custom != random
                }
            }
            is Random -> {
                when (other) {
                    is Custom -> false // random != custom
                    is Random -> true  // random == random
                }
            }
        }
    }
}

data class StartupParams(
    /** When true, we use a [InitTlv] to ask our peer whether there are legacy channels to reestablish for the legacy node id. */
    val requestCheckLegacyChannels: Boolean = false,
    /** Tor state must be defined before the node starts. */
    val isTorEnabled: Boolean,
<<<<<<< HEAD
=======
    /** The liquidity policy must be injected into the node params manager. */
    val liquidityPolicy: LiquidityPolicy,
    /** List of transaction ids that can be used for swap-in even if they are zero-conf. */
    val trustedSwapInTxs: Set<ByteVector32>,
>>>>>>> 7837b264
    // TODO: add custom electrum address, fiat currencies, ...
)

object PaymentOptionsConstants {
    val minBaseFee: Satoshi = 0.sat
    val maxBaseFee: Satoshi = 100_000.sat
    const val minProportionalFeePercent: Double = 0.0 // 0%
    const val maxProportionalFeePercent: Double = 50.0 // 50%
}<|MERGE_RESOLUTION|>--- conflicted
+++ resolved
@@ -202,11 +202,7 @@
         return when (this) {
             is Custom -> {
                 when (other) {
-<<<<<<< HEAD
-                    is Custom -> this == other // custom =?= custom
-=======
                     is Custom -> this === other // custom =?= custom
->>>>>>> 7837b264
                     is Random -> false         // custom != random
                 }
             }
@@ -225,13 +221,10 @@
     val requestCheckLegacyChannels: Boolean = false,
     /** Tor state must be defined before the node starts. */
     val isTorEnabled: Boolean,
-<<<<<<< HEAD
-=======
     /** The liquidity policy must be injected into the node params manager. */
     val liquidityPolicy: LiquidityPolicy,
     /** List of transaction ids that can be used for swap-in even if they are zero-conf. */
     val trustedSwapInTxs: Set<ByteVector32>,
->>>>>>> 7837b264
     // TODO: add custom electrum address, fiat currencies, ...
 )
 
