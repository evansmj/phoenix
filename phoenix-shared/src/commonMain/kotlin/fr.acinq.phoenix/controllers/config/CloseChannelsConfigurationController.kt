package fr.acinq.phoenix.controllers.config

import fr.acinq.bitcoin.ByteVector
import fr.acinq.bitcoin.ByteVector32
<<<<<<< HEAD
import fr.acinq.bitcoin.KeyPath
=======
import fr.acinq.lightning.NodeParams
>>>>>>> 7837b264
import fr.acinq.lightning.channel.*
import fr.acinq.lightning.channel.states.*
import fr.acinq.lightning.io.WrappedChannelCommand
import fr.acinq.phoenix.PhoenixBusiness
import fr.acinq.phoenix.managers.PeerManager
import fr.acinq.phoenix.controllers.AppController
import fr.acinq.phoenix.controllers.config.CloseChannelsConfiguration.Model.ChannelInfoStatus
import fr.acinq.phoenix.utils.Parser
<<<<<<< HEAD
import fr.acinq.phoenix.utils.extensions.localCommitmentSpec
=======
import fr.acinq.phoenix.utils.extensions.localBalance
>>>>>>> 7837b264
import kotlinx.coroutines.launch
import org.kodein.log.LoggerFactory

class AppCloseChannelsConfigurationController(
    loggerFactory: LoggerFactory,
    private val peerManager: PeerManager,
    private val chain: NodeParams.Chain,
    private val isForceClose: Boolean
) : AppController<CloseChannelsConfiguration.Model, CloseChannelsConfiguration.Intent>(
    loggerFactory = loggerFactory,
    firstModel = CloseChannelsConfiguration.Model.Loading
) {
    constructor(business: PhoenixBusiness, isForceClose: Boolean): this(
        loggerFactory = business.loggerFactory,
        peerManager = business.peerManager,
        chain = business.chain,
        isForceClose = isForceClose
    )

    private var closingChannelIds: Set<ByteVector32>? = null

    private fun channelInfoStatus(channel: ChannelState): ChannelInfoStatus? = when (channel) {
        is Normal -> ChannelInfoStatus.Normal
        is Offline -> ChannelInfoStatus.Offline
        is Syncing -> ChannelInfoStatus.Syncing
        is Closing -> ChannelInfoStatus.Closing
        is Closed -> ChannelInfoStatus.Closed
        is Aborted -> ChannelInfoStatus.Aborted
        else -> null
    }

    private fun isMutualClosable(channelInfoStatus: ChannelInfoStatus): Boolean = when (channelInfoStatus) {
        ChannelInfoStatus.Normal -> true
        else -> false
    }

    private fun isForceClosable(channelInfoStatus: ChannelInfoStatus): Boolean = when (channelInfoStatus) {
        ChannelInfoStatus.Normal -> true
        ChannelInfoStatus.Offline -> true
        ChannelInfoStatus.Syncing -> true
        else -> false
    }

    private fun isClosable(channelInfoStatus: ChannelInfoStatus): Boolean = if (isForceClose) {
        isForceClosable(channelInfoStatus)
    } else {
        isMutualClosable(channelInfoStatus)
    }

    private fun isClosable(channel: ChannelState): Boolean = channelInfoStatus(channel)?.let {
        isClosable(it)
    } ?: false

    init {
        launch {
            val peer = peerManager.getPeer()
            peer.channelsFlow.collect { channels ->

                val closingChannelIdsCopy = closingChannelIds?.toSet()

                val updatedChannelsList = channels.filter {
                    closingChannelIdsCopy?.contains(it.key) ?: true
                }.mapNotNull {
                    channelInfoStatus(it.value)?.let { mappedStatus ->
                        CloseChannelsConfiguration.Model.ChannelInfo(
                            id = it.key,
                            balance = it.value.localBalance()?.truncateToSatoshi(),
                            status = mappedStatus
                        )
                    }
                }

                if (closingChannelIdsCopy != null) {
                    model(CloseChannelsConfiguration.Model.ChannelsClosed(
                        channels = updatedChannelsList,
                        closing = closingChannelIdsCopy
                    ))
                } else {
                    val closableChannelsList = updatedChannelsList.filter {
                        isClosable(it.status)
                    }
<<<<<<< HEAD
                    val path = when (chain) {
                        Chain.Mainnet -> KeyPath("m/84'/0'/0'/0/0")
                        else -> KeyPath("m/84'/1'/0'/0/0")
                    }
                    val address = walletManager.onchainAddress(path)

=======
                    val address = peer.finalAddress
>>>>>>> 7837b264
                    model(CloseChannelsConfiguration.Model.Ready(
                        channels = closableChannelsList,
                        address = address
                    ))
                }
            }
        }
    }

<<<<<<< HEAD
    private fun sats(channel: ChannelState): Long {
        return channel.localCommitmentSpec?.toLocal?.truncateToSatoshi()?.toLong() ?: 0
    }

=======
>>>>>>> 7837b264
    override fun process(intent: CloseChannelsConfiguration.Intent) {
        var scriptPubKey : ByteArray? = null
        if (intent is CloseChannelsConfiguration.Intent.MutualCloseAllChannels) {
            scriptPubKey = Parser.addressToPublicKeyScript(chain, intent.address)
            if (scriptPubKey == null) {
                throw IllegalArgumentException(
                    "Address is invalid. Caller MUST validate user input via parseBitcoinAddress"
                )
            }
        }

        launch {
            val peer = peerManager.getPeer()
            val filteredChannels = peer.channels.filter {
                isClosable(it.value)
            }

            closingChannelIds = closingChannelIds?.plus(filteredChannels.keys) ?: filteredChannels.keys

            filteredChannels.keys.forEach { channelId ->
                val command: ChannelCommand = if (scriptPubKey != null) {
                    logger.info { "(mutual) closing channel=${channelId.toHex()}" }
                    ChannelCommand.Close.MutualClose(scriptPubKey = ByteVector(scriptPubKey), feerates = null)
                } else {
                    logger.info { "(force) closing channel=${channelId.toHex()}" }
                    ChannelCommand.Close.ForceClose
                }
                val peerEvent = WrappedChannelCommand(channelId, command)
                peer.send(peerEvent)
            }
        }
    }
}<|MERGE_RESOLUTION|>--- conflicted
+++ resolved
@@ -2,11 +2,7 @@
 
 import fr.acinq.bitcoin.ByteVector
 import fr.acinq.bitcoin.ByteVector32
-<<<<<<< HEAD
-import fr.acinq.bitcoin.KeyPath
-=======
 import fr.acinq.lightning.NodeParams
->>>>>>> 7837b264
 import fr.acinq.lightning.channel.*
 import fr.acinq.lightning.channel.states.*
 import fr.acinq.lightning.io.WrappedChannelCommand
@@ -15,11 +11,7 @@
 import fr.acinq.phoenix.controllers.AppController
 import fr.acinq.phoenix.controllers.config.CloseChannelsConfiguration.Model.ChannelInfoStatus
 import fr.acinq.phoenix.utils.Parser
-<<<<<<< HEAD
-import fr.acinq.phoenix.utils.extensions.localCommitmentSpec
-=======
 import fr.acinq.phoenix.utils.extensions.localBalance
->>>>>>> 7837b264
 import kotlinx.coroutines.launch
 import org.kodein.log.LoggerFactory
 
@@ -101,16 +93,7 @@
                     val closableChannelsList = updatedChannelsList.filter {
                         isClosable(it.status)
                     }
-<<<<<<< HEAD
-                    val path = when (chain) {
-                        Chain.Mainnet -> KeyPath("m/84'/0'/0'/0/0")
-                        else -> KeyPath("m/84'/1'/0'/0/0")
-                    }
-                    val address = walletManager.onchainAddress(path)
-
-=======
                     val address = peer.finalAddress
->>>>>>> 7837b264
                     model(CloseChannelsConfiguration.Model.Ready(
                         channels = closableChannelsList,
                         address = address
@@ -120,13 +103,6 @@
         }
     }
 
-<<<<<<< HEAD
-    private fun sats(channel: ChannelState): Long {
-        return channel.localCommitmentSpec?.toLocal?.truncateToSatoshi()?.toLong() ?: 0
-    }
-
-=======
->>>>>>> 7837b264
     override fun process(intent: CloseChannelsConfiguration.Intent) {
         var scriptPubKey : ByteArray? = null
         if (intent is CloseChannelsConfiguration.Intent.MutualCloseAllChannels) {
