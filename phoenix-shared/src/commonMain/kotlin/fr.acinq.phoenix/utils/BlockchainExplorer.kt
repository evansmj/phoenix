package fr.acinq.phoenix.utils

import fr.acinq.lightning.NodeParams


<<<<<<< HEAD
=======
class BlockchainExplorer(private val chain: NodeParams.Chain) {

>>>>>>> 7837b264
    sealed class Website(val base: String) {
        object MempoolSpace: Website("https://mempool.space")
        object BlockstreamInfo: Website("https://blockstream.info")
    }

    fun txUrl(txId: String, website: Website = Website.MempoolSpace): String {
        return when (website) {
            Website.MempoolSpace -> {
                when (chain) {
<<<<<<< HEAD
                    Chain.Mainnet -> "${website.base}/tx/$txId"
                    Chain.Testnet -> "${website.base}/testnet/tx/$txId"
                    Chain.Regtest -> "${website.base}/_REGTEST_/tx/$txId"
=======
                    NodeParams.Chain.Mainnet -> "${website.base}/tx/$txId"
                    NodeParams.Chain.Testnet -> "${website.base}/testnet/tx/$txId"
                    NodeParams.Chain.Regtest -> "${website.base}/_REGTEST_/tx/$txId"
>>>>>>> 7837b264
                }
            }
            Website.BlockstreamInfo -> {
                when (chain) {
<<<<<<< HEAD
                    Chain.Mainnet -> "${website.base}/tx/$txId"
                    Chain.Testnet -> "${website.base}/testnet/tx/$txId"
                    Chain.Regtest -> "${website.base}/_REGTEST_/tx/$txId"
=======
                    NodeParams.Chain.Mainnet -> "${website.base}/tx/$txId"
                    NodeParams.Chain.Testnet -> "${website.base}/testnet/tx/$txId"
                    NodeParams.Chain.Regtest -> "${website.base}/_REGTEST_/tx/$txId"
>>>>>>> 7837b264
                }
            }
        }
    }

    fun addressUrl(addr: String, website: Website = Website.MempoolSpace): String {
        return when (website) {
            Website.MempoolSpace -> {
                when (chain) {
<<<<<<< HEAD
                    Chain.Mainnet -> "${website.base}/address/$addr"
                    Chain.Testnet -> "${website.base}/testnet/address/$addr"
                    Chain.Regtest -> "${website.base}/_REGTEST_/address/$addr"
=======
                    NodeParams.Chain.Mainnet -> "${website.base}/address/$addr"
                    NodeParams.Chain.Testnet -> "${website.base}/testnet/address/$addr"
                    NodeParams.Chain.Regtest -> "${website.base}/_REGTEST_/address/$addr"
>>>>>>> 7837b264
                }
            }
            Website.BlockstreamInfo -> {
                when (chain) {
<<<<<<< HEAD
                    Chain.Mainnet -> "${website.base}/address/$addr"
                    Chain.Testnet -> "${website.base}/testnet/address/$addr"
                    Chain.Regtest -> "${website.base}/_REGTEST_/address/$addr"
=======
                    NodeParams.Chain.Mainnet -> "${website.base}/address/$addr"
                    NodeParams.Chain.Testnet -> "${website.base}/testnet/address/$addr"
                    NodeParams.Chain.Regtest -> "${website.base}/_REGTEST_/address/$addr"
>>>>>>> 7837b264
                }
            }
        }
    }
}<|MERGE_RESOLUTION|>--- conflicted
+++ resolved
@@ -3,11 +3,8 @@
 import fr.acinq.lightning.NodeParams
 
 
-<<<<<<< HEAD
-=======
 class BlockchainExplorer(private val chain: NodeParams.Chain) {
 
->>>>>>> 7837b264
     sealed class Website(val base: String) {
         object MempoolSpace: Website("https://mempool.space")
         object BlockstreamInfo: Website("https://blockstream.info")
@@ -17,28 +14,16 @@
         return when (website) {
             Website.MempoolSpace -> {
                 when (chain) {
-<<<<<<< HEAD
-                    Chain.Mainnet -> "${website.base}/tx/$txId"
-                    Chain.Testnet -> "${website.base}/testnet/tx/$txId"
-                    Chain.Regtest -> "${website.base}/_REGTEST_/tx/$txId"
-=======
                     NodeParams.Chain.Mainnet -> "${website.base}/tx/$txId"
                     NodeParams.Chain.Testnet -> "${website.base}/testnet/tx/$txId"
                     NodeParams.Chain.Regtest -> "${website.base}/_REGTEST_/tx/$txId"
->>>>>>> 7837b264
                 }
             }
             Website.BlockstreamInfo -> {
                 when (chain) {
-<<<<<<< HEAD
-                    Chain.Mainnet -> "${website.base}/tx/$txId"
-                    Chain.Testnet -> "${website.base}/testnet/tx/$txId"
-                    Chain.Regtest -> "${website.base}/_REGTEST_/tx/$txId"
-=======
                     NodeParams.Chain.Mainnet -> "${website.base}/tx/$txId"
                     NodeParams.Chain.Testnet -> "${website.base}/testnet/tx/$txId"
                     NodeParams.Chain.Regtest -> "${website.base}/_REGTEST_/tx/$txId"
->>>>>>> 7837b264
                 }
             }
         }
@@ -48,28 +33,16 @@
         return when (website) {
             Website.MempoolSpace -> {
                 when (chain) {
-<<<<<<< HEAD
-                    Chain.Mainnet -> "${website.base}/address/$addr"
-                    Chain.Testnet -> "${website.base}/testnet/address/$addr"
-                    Chain.Regtest -> "${website.base}/_REGTEST_/address/$addr"
-=======
                     NodeParams.Chain.Mainnet -> "${website.base}/address/$addr"
                     NodeParams.Chain.Testnet -> "${website.base}/testnet/address/$addr"
                     NodeParams.Chain.Regtest -> "${website.base}/_REGTEST_/address/$addr"
->>>>>>> 7837b264
                 }
             }
             Website.BlockstreamInfo -> {
                 when (chain) {
-<<<<<<< HEAD
-                    Chain.Mainnet -> "${website.base}/address/$addr"
-                    Chain.Testnet -> "${website.base}/testnet/address/$addr"
-                    Chain.Regtest -> "${website.base}/_REGTEST_/address/$addr"
-=======
                     NodeParams.Chain.Mainnet -> "${website.base}/address/$addr"
                     NodeParams.Chain.Testnet -> "${website.base}/testnet/address/$addr"
                     NodeParams.Chain.Regtest -> "${website.base}/_REGTEST_/address/$addr"
->>>>>>> 7837b264
                 }
             }
         }
