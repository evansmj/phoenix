/*
 * Copyright 2022 ACINQ SAS
 *
 * Licensed under the Apache License, Version 2.0 (the "License");
 * you may not use this file except in compliance with the License.
 * You may obtain a copy of the License at
 *
 *     http://www.apache.org/licenses/LICENSE-2.0
 *
 * Unless required by applicable law or agreed to in writing, software
 * distributed under the License is distributed on an "AS IS" BASIS,
 * WITHOUT WARRANTIES OR CONDITIONS OF ANY KIND, either express or implied.
 * See the License for the specific language governing permissions and
 * limitations under the License.
 */

package fr.acinq.phoenix.utils

import fr.acinq.bitcoin.*
import fr.acinq.bitcoin.utils.Either
import fr.acinq.lightning.NodeParams
import fr.acinq.lightning.payment.PaymentRequest
import fr.acinq.lightning.utils.sat
import fr.acinq.phoenix.data.*
import io.ktor.http.*
import io.ktor.util.*

object Parser {

    /** Order matters, as the prefixes are matched with startsWith. Longest prefixes should be at the beginning to avoid trimming only a part of the prefix. */
    val lightningPrefixes = listOf(
        "phoenix:lightning://",
        "phoenix:lightning:",
        "lightning://",
        "lightning:",
    )

    val bitcoinPrefixes = listOf(
        "phoenix:bitcoin://",
        "phoenix:bitcoin:",
        "bitcoin://",
        "bitcoin:"
    )

    val lnurlPrefixes = listOf(
        "phoenix:lnurl://",
        "phoenix:lnurl:",
        "lnurl://",
        "lnurl:",
    )

    fun removeExcessInput(input: String) = input.lines().firstOrNull { it.isNotBlank() }?.replace("\\u00A0", "")?.trim() ?: ""

    /**
     * Remove the prefix from the input, if any. Trimming is done in a case-insensitive manner because often QR codes will
     * use upper-case for the prefix, such as LIGHTNING:LNURL1...
     */
    fun trimMatchingPrefix(
        input: String,
        prefixes: List<String>
    ): String {
        val matchingPrefix = prefixes.firstOrNull { input.startsWith(it, ignoreCase = true) }
        return if (matchingPrefix != null) {
            input.drop(matchingPrefix.length)
        } else {
            input
        }
    }

    /** Reads a payment request after stripping prefixes. Return null if input is invalid. */
    fun readPaymentRequest(
        input: String
    ): PaymentRequest? = try {
        PaymentRequest.read(trimMatchingPrefix(removeExcessInput(input), lightningPrefixes))
    } catch (t: Throwable) {
        null
    }

    /**
     * Parses an input and returns a [BitcoinUri] if it is valid, or a typed error otherwise.
     *
     * @param chain the chain this parser expects the address to be valid on.
     * @param input can range from a basic bitcoin address to a sophisticated Bitcoin URI with a prefix and parameters.
     */
    fun readBitcoinAddress(
        chain: NodeParams.Chain,
        input: String
    ): Either<BitcoinAddressError, BitcoinUri> {
        val cleanInput = removeExcessInput(input)
        val url = try {
            Url(cleanInput)
        } catch (e: Exception) {
            return Either.Left(BitcoinAddressError.UnknownFormat)
        }

        // -- get address
        // The input might look like: bitcoin:tb1qla78tll0eua3l5f4nvfq3tx58u35yc3m44flfu?time=1618931109&exp=604800
        // We want to parse the parameters and the address. However the Url api lacks a simple property to extract an address.
        val address = trimMatchingPrefix(cleanInput, bitcoinPrefixes).substringBefore("?")

        // -- read parameters
        val requiredParams = url.parameters.entries().filter { it.key.startsWith("req-") }.map { it.key to it.value.joinToString(";") }
        if (requiredParams.isNotEmpty()) {
            return Either.Left(BitcoinAddressError.UnhandledRequiredParams(requiredParams))
        }

        val amountSplit = url.parameters["amount"]?.trim()?.split(".", ignoreCase = true, limit = 2)
        val btcPart = amountSplit?.first()
        val satPart = amountSplit?.last()?.take(8)?.padEnd(8, '0')
        val amount = when {
            btcPart != null && satPart != null -> btcPart + satPart
            btcPart != null && satPart == null -> btcPart + "00000000"
            btcPart == null && satPart != null -> satPart
            else -> null
        }?.toLongOrNull()?.takeIf { it > 0L && it <= 21e14 }?.sat

        val label = url.parameters["label"]
        val message = url.parameters["message"]
        val lightning = url.parameters["lightning"]?.let {
            try {
                PaymentRequest.read(it)
            } catch (e: Exception) {
                null
            }
        }
        val otherParams = ParametersBuilder().apply {
            appendAll(url.parameters.filter { entry, _ ->
                !listOf("amount", "label", "message", "lightning").contains(entry)
            })
        }.build()

<<<<<<< HEAD
        // -- check address type
        try { // is Base58 ?
            val (prefix, bin) = Base58Check.decode(address)
            val (prefixChain, prefixType) = when (prefix) {
                Base58.Prefix.PubkeyAddress -> Chain.Mainnet to BitcoinAddressType.Base58PubKeyHash
                Base58.Prefix.ScriptAddress -> Chain.Mainnet to BitcoinAddressType.Base58ScriptHash
                Base58.Prefix.PubkeyAddressTestnet -> Chain.Testnet to BitcoinAddressType.Base58PubKeyHash
                Base58.Prefix.ScriptAddressTestnet -> Chain.Testnet to BitcoinAddressType.Base58ScriptHash
                else -> return Either.Left(BitcoinAddressError.UnknownBase58Prefix(prefix))
            }
            if (prefixChain != chain) {
                return Either.Left(BitcoinAddressError.ChainMismatch(chain, prefixChain))
=======
        return when (Bitcoin.addressToPublicKeyScript(chain.chainHash, address)) {
            is AddressToPublicKeyScriptResult.Success -> {
                Either.Right(BitcoinUri(chain, address, label, message, amount, lightning, otherParams))
>>>>>>> 7837b264
            }
            AddressToPublicKeyScriptResult.Failure.ChainHashMismatch -> {
                Either.Left(BitcoinAddressError.ChainMismatch(chain))
            }
            AddressToPublicKeyScriptResult.Failure.InvalidAddress, AddressToPublicKeyScriptResult.Failure.InvalidBech32Address,
            is AddressToPublicKeyScriptResult.Failure.InvalidWitnessVersion -> {
                Either.Left(BitcoinAddressError.UnknownFormat)
            }
        }
    }

    /** Transforms a bitcoin address into a public key script if valid, otherwise returns null. */
    fun addressToPublicKeyScript(chain: NodeParams.Chain, address: String): ByteArray? {
        return readBitcoinAddress(chain, address).right?.let {
            Bitcoin.addressToPublicKeyScript(chain.chainHash, it.address).result
        }?.let {
            Script.write(it)
        }
    }
}<|MERGE_RESOLUTION|>--- conflicted
+++ resolved
@@ -129,24 +129,9 @@
             })
         }.build()
 
-<<<<<<< HEAD
-        // -- check address type
-        try { // is Base58 ?
-            val (prefix, bin) = Base58Check.decode(address)
-            val (prefixChain, prefixType) = when (prefix) {
-                Base58.Prefix.PubkeyAddress -> Chain.Mainnet to BitcoinAddressType.Base58PubKeyHash
-                Base58.Prefix.ScriptAddress -> Chain.Mainnet to BitcoinAddressType.Base58ScriptHash
-                Base58.Prefix.PubkeyAddressTestnet -> Chain.Testnet to BitcoinAddressType.Base58PubKeyHash
-                Base58.Prefix.ScriptAddressTestnet -> Chain.Testnet to BitcoinAddressType.Base58ScriptHash
-                else -> return Either.Left(BitcoinAddressError.UnknownBase58Prefix(prefix))
-            }
-            if (prefixChain != chain) {
-                return Either.Left(BitcoinAddressError.ChainMismatch(chain, prefixChain))
-=======
         return when (Bitcoin.addressToPublicKeyScript(chain.chainHash, address)) {
             is AddressToPublicKeyScriptResult.Success -> {
                 Either.Right(BitcoinUri(chain, address, label, message, amount, lightning, otherParams))
->>>>>>> 7837b264
             }
             AddressToPublicKeyScriptResult.Failure.ChainHashMismatch -> {
                 Either.Left(BitcoinAddressError.ChainMismatch(chain))
