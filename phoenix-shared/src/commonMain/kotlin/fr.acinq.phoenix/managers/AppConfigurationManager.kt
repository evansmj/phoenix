package fr.acinq.phoenix.managers

import fr.acinq.lightning.NodeParams
import fr.acinq.lightning.blockchain.electrum.ElectrumWatcher
import fr.acinq.lightning.blockchain.electrum.HeaderSubscriptionResponse
import fr.acinq.lightning.blockchain.fee.FeeratePerByte
import fr.acinq.lightning.io.TcpSocket
import fr.acinq.lightning.utils.ServerAddress
import fr.acinq.lightning.utils.currentTimestampMillis
import fr.acinq.lightning.utils.sat
import fr.acinq.phoenix.PhoenixBusiness
import fr.acinq.phoenix.data.*
import fr.acinq.phoenix.db.SqliteAppDb
import io.ktor.client.*
import io.ktor.client.request.*
import io.ktor.client.statement.*
<<<<<<< HEAD
=======
import io.ktor.http.*
>>>>>>> 7837b264
import io.ktor.utils.io.charsets.*
import io.ktor.utils.io.core.*
import kotlinx.coroutines.*
import kotlinx.coroutines.flow.*
<<<<<<< HEAD
=======
import kotlinx.serialization.json.Json
import kotlinx.serialization.json.JsonObject
import kotlinx.serialization.json.jsonPrimitive
import kotlinx.serialization.json.long
>>>>>>> 7837b264
import org.kodein.log.LoggerFactory
import org.kodein.log.newLogger
import kotlin.math.*
import kotlin.time.*
<<<<<<< HEAD
import kotlin.time.Duration.Companion.days
import kotlin.time.Duration.Companion.hours
=======
>>>>>>> 7837b264
import kotlin.time.Duration.Companion.milliseconds
import kotlin.time.Duration.Companion.minutes
import kotlin.time.Duration.Companion.seconds


class AppConfigurationManager(
    private val appDb: SqliteAppDb,
    private val httpClient: HttpClient,
    private val electrumWatcher: ElectrumWatcher,
    private val chain: NodeParams.Chain,
    loggerFactory: LoggerFactory
) : CoroutineScope by MainScope() {

    constructor(business: PhoenixBusiness) : this(
        loggerFactory = business.loggerFactory,
        chain = business.chain,
        appDb = business.appDb,
        httpClient = business.httpClient,
        electrumWatcher = business.electrumWatcher,
    )

    private val logger = newLogger(loggerFactory)

    init {
        initWalletContext()
        watchElectrumMessages()
    }

    // Called from AppConnectionsDaemon
    internal fun enableNetworkAccess() {
        startWalletContextJob()
        monitorMempoolFeerate()
    }

    // Called from AppConnectionsDaemon
    internal fun disableNetworkAccess() {
        stopJobs()
    }

    private val currentWalletContextVersion = WalletContext.Version.V0

    private val _walletContextInitialized = MutableStateFlow<Boolean>(false)

    private val _chainContext = MutableStateFlow<WalletContext.V0.ChainContext?>(null)
    val chainContext: StateFlow<WalletContext.V0.ChainContext?> = _chainContext

    private fun initWalletContext() = launch {
        val (timestamp, localContext) = appDb.getWalletContextOrNull(WalletContext.Version.V0)

        val freshness = (currentTimestampMillis() - timestamp).milliseconds
        logger.info { "local context was updated $freshness ago" }

<<<<<<< HEAD
        val timeout = if (freshness < 48.hours) {
            2.seconds
        } else {
            2.seconds * max(freshness.inWholeDays.toInt(), 5)
        } // max=10s
=======
//        val timeout = if (freshness < 48.hours) {
//            2.seconds
//        } else {
//            2.seconds * max(freshness.inWholeDays.toInt(), 5)
//        } // max=10s
>>>>>>> 7837b264

        // TODO are we using TOR? -> increase timeout

//        val walletContext = try {
//            withTimeout(timeout) {
//                fetchAndStoreWalletContext() ?: localContext
//            }
//        } catch (t: TimeoutCancellationException) {
//            logger.warning { "unable to refresh context from remote, using local fallback" }
//            localContext
//        }

        _chainContext.value = localContext?.export(chain)
        logger.info { "chainContext=$chainContext" }

        _walletContextInitialized.value = true
    }

    /** Track the job that polls the wallet-context endpoint, so that we can cancel/restart it when needed. */
    private var walletContextPollingJob: Job? = null

    /** Starts a coroutine that continuously polls the wallet-context endpoint. The coroutine is tracked in [walletContextPollingJob]. */
    private fun startWalletContextJob() {
        launch {
            // suspend until `initWalletContext()` is complete
            _walletContextInitialized.filter { it }.first()
            walletContextPollingJob = launch {
                var pause = 0.5.seconds
                while (isActive) {
                    pause = (pause * 2).coerceAtMost(5.minutes)
                    fetchAndStoreWalletContext()?.let {
                        val chainContext = it.export(chain)
                        _chainContext.value = chainContext
                        pause = 60.minutes
                    }
                    delay(pause)
                }
            }
        }
    }

    /** Cancels [walletContextPollingJob] and [mempoolFeerateJob]. */
    private fun stopJobs() {
        launch {
            // suspend until `initWalletContext()` is complete
<<<<<<< HEAD
            _walletContextInitialized.filter { it == true }.first()
            updateWalletContextJob?.cancelAndJoin()
        }
    }

    private fun updateWalletContextLoop() = launch {
        var pause = 0.5.seconds
        while (isActive) {
            pause = (pause * 2).coerceAtMost(5.minutes)
            fetchAndStoreWalletContext()?.let {
                val chainContext = it.export(chain)
                _chainContext.value = chainContext
                pause = 60.minutes
            }
            delay(pause)
=======
            _walletContextInitialized.filter { it }.first()
            mempoolFeerateJob?.cancelAndJoin()
            walletContextPollingJob?.cancelAndJoin()
>>>>>>> 7837b264
        }
    }

    private suspend fun fetchAndStoreWalletContext(): WalletContext.V0? {
        return try {
            httpClient.get("https://acinq.co/phoenix/walletcontext.json")
        } catch (e1: Exception) {
            try {
                httpClient.get("https://s3.eu-west-1.amazonaws.com/acinq.co/phoenix/walletcontext.json")
            } catch (e2: Exception) {
                logger.error { "failed to fetch wallet context: ${e2.message?.take(200)}" }
                null
            }
        }?.let {
            appDb.setWalletContext(currentWalletContextVersion, it.bodyAsText())
        }
    }

    /**
     * Used by the [PeerManager] to know what parameters to use when starting
     * up the [Peer] connection. If null, the [PeerManager] will wait before
     * instantiating the [Peer].
     */
    private val _startupParams by lazy { MutableStateFlow<StartupParams?>(null) }
    val startupParams: StateFlow<StartupParams?> by lazy { _startupParams }
    internal fun setStartupParams(params: StartupParams) {
        if (_startupParams.value == null) _startupParams.value = params
        if (_isTorEnabled.value == null) _isTorEnabled.value = params.isTorEnabled
    }

    /**
     * Used by the [AppConnectionsDaemon] to know which server to connect to.
     * If null, the daemon will wait for a config to be set.
     */
    private val _electrumConfig by lazy { MutableStateFlow<ElectrumConfig?>(null) }
    val electrumConfig: StateFlow<ElectrumConfig?> by lazy { _electrumConfig }

    /**
     * Use this method to set a server to connect to.
     * If null, will connect to a random server from the hard-coded list.
     */
    fun updateElectrumConfig(server: ServerAddress?) {
        _electrumConfig.value = server?.let {
            if (it.host.endsWith(".onion")) {
                ElectrumConfig.Custom(it.copy(tls = TcpSocket.TLS.DISABLED))
            } else {
                ElectrumConfig.Custom(it)
            }
        } ?: ElectrumConfig.Random
    }

    fun randomElectrumServer() = when (chain) {
<<<<<<< HEAD
        Chain.Mainnet -> mainnetElectrumServers.random()
        Chain.Testnet -> testnetElectrumServers.random()
        Chain.Regtest -> platformElectrumRegtestConf()
=======
        NodeParams.Chain.Mainnet -> mainnetElectrumServers.random()
        NodeParams.Chain.Testnet -> testnetElectrumServers.random()
        NodeParams.Chain.Regtest -> platformElectrumRegtestConf()
>>>>>>> 7837b264
    }

    /** The flow containing the electrum header responses messages. */
    private val _electrumMessages by lazy { MutableStateFlow<HeaderSubscriptionResponse?>(null) }
    val electrumMessages: StateFlow<HeaderSubscriptionResponse?> = _electrumMessages

    private fun watchElectrumMessages() = launch {
<<<<<<< HEAD
        electrumClient.notifications.filterIsInstance<HeaderSubscriptionResponse>().collect {
            _electrumMessages.value = it
        }
=======
        electrumWatcher.client.notifications.filterIsInstance<HeaderSubscriptionResponse>().collect {
            _electrumMessages.value = it
        }
    }

    private var mempoolFeerateJob: Job? = null
    private val _mempoolFeerate by lazy { MutableStateFlow<MempoolFeerate?>(null) }
    val mempoolFeerate by lazy { _mempoolFeerate.asStateFlow() }

    /**  Polls an HTTP endpoint every X seconds to get an estimation of the mempool feerate. */
    private fun monitorMempoolFeerate() {
        mempoolFeerateJob = launch {
            while (isActive) {
                try {
                    logger.debug { "fetching mempool.space feerate" }
                    // FIXME: use our own endpoint
                    // always use Mainnet, even on Testnet
                    val response = httpClient.get("https://mempool.space/api/v1/fees/recommended")
                    if (response.status.isSuccess()) {
                        val json = Json.decodeFromString<JsonObject>(response.bodyAsText(Charsets.UTF_8))
                        logger.debug { "mempool.space feerate endpoint returned json=$json" }
                        val feerate = MempoolFeerate(
                            fastest = FeeratePerByte(json["fastestFee"]!!.jsonPrimitive.long.sat),
                            halfHour = FeeratePerByte(json["halfHourFee"]!!.jsonPrimitive.long.sat),
                            hour = FeeratePerByte(json["hourFee"]!!.jsonPrimitive.long.sat),
                            economy = FeeratePerByte(json["economyFee"]!!.jsonPrimitive.long.sat),
                            minimum = FeeratePerByte(json["minimumFee"]!!.jsonPrimitive.long.sat),
                            timestamp = currentTimestampMillis(),
                        )
                        _mempoolFeerate.value = feerate
                    }
                } catch (e: Exception) {
                    logger.error { "could not fetch/read data from mempool.space feerate endpoint: ${e.message}" }
                } finally {
                    delay(10 * 60 * 1_000) // pause for 10 min
                }
            }
        }
>>>>>>> 7837b264
    }

    // Tor configuration
    private val _isTorEnabled = MutableStateFlow<Boolean?>(null)
    val isTorEnabled get(): StateFlow<Boolean?> = _isTorEnabled.asStateFlow()
    fun updateTorUsage(enabled: Boolean): Unit {
        _isTorEnabled.value = enabled
    }

    // Fiat preferences
    data class PreferredFiatCurrencies(
        val primary: FiatCurrency,
        val others: Set<FiatCurrency>
    ) {
        constructor(primary: FiatCurrency, others: List<FiatCurrency>) :
                this(primary = primary, others = others.toSet())

        val all: Set<FiatCurrency>
            get() {
                return if (others.contains(primary)) {
                    others
                } else {
                    others.toMutableSet().apply { add(primary) }
                }
            }
    }

    private val _preferredFiatCurrencies by lazy { MutableStateFlow<PreferredFiatCurrencies?>(null) }
    val preferredFiatCurrencies: StateFlow<PreferredFiatCurrencies?> by lazy { _preferredFiatCurrencies }

    fun updatePreferredFiatCurrencies(current: PreferredFiatCurrencies) {
        _preferredFiatCurrencies.value = current
    }
}<|MERGE_RESOLUTION|>--- conflicted
+++ resolved
@@ -14,30 +14,19 @@
 import io.ktor.client.*
 import io.ktor.client.request.*
 import io.ktor.client.statement.*
-<<<<<<< HEAD
-=======
 import io.ktor.http.*
->>>>>>> 7837b264
 import io.ktor.utils.io.charsets.*
 import io.ktor.utils.io.core.*
 import kotlinx.coroutines.*
 import kotlinx.coroutines.flow.*
-<<<<<<< HEAD
-=======
 import kotlinx.serialization.json.Json
 import kotlinx.serialization.json.JsonObject
 import kotlinx.serialization.json.jsonPrimitive
 import kotlinx.serialization.json.long
->>>>>>> 7837b264
 import org.kodein.log.LoggerFactory
 import org.kodein.log.newLogger
 import kotlin.math.*
 import kotlin.time.*
-<<<<<<< HEAD
-import kotlin.time.Duration.Companion.days
-import kotlin.time.Duration.Companion.hours
-=======
->>>>>>> 7837b264
 import kotlin.time.Duration.Companion.milliseconds
 import kotlin.time.Duration.Companion.minutes
 import kotlin.time.Duration.Companion.seconds
@@ -90,19 +79,11 @@
         val freshness = (currentTimestampMillis() - timestamp).milliseconds
         logger.info { "local context was updated $freshness ago" }
 
-<<<<<<< HEAD
-        val timeout = if (freshness < 48.hours) {
-            2.seconds
-        } else {
-            2.seconds * max(freshness.inWholeDays.toInt(), 5)
-        } // max=10s
-=======
 //        val timeout = if (freshness < 48.hours) {
 //            2.seconds
 //        } else {
 //            2.seconds * max(freshness.inWholeDays.toInt(), 5)
 //        } // max=10s
->>>>>>> 7837b264
 
         // TODO are we using TOR? -> increase timeout
 
@@ -148,27 +129,9 @@
     private fun stopJobs() {
         launch {
             // suspend until `initWalletContext()` is complete
-<<<<<<< HEAD
-            _walletContextInitialized.filter { it == true }.first()
-            updateWalletContextJob?.cancelAndJoin()
-        }
-    }
-
-    private fun updateWalletContextLoop() = launch {
-        var pause = 0.5.seconds
-        while (isActive) {
-            pause = (pause * 2).coerceAtMost(5.minutes)
-            fetchAndStoreWalletContext()?.let {
-                val chainContext = it.export(chain)
-                _chainContext.value = chainContext
-                pause = 60.minutes
-            }
-            delay(pause)
-=======
             _walletContextInitialized.filter { it }.first()
             mempoolFeerateJob?.cancelAndJoin()
             walletContextPollingJob?.cancelAndJoin()
->>>>>>> 7837b264
         }
     }
 
@@ -221,15 +184,9 @@
     }
 
     fun randomElectrumServer() = when (chain) {
-<<<<<<< HEAD
-        Chain.Mainnet -> mainnetElectrumServers.random()
-        Chain.Testnet -> testnetElectrumServers.random()
-        Chain.Regtest -> platformElectrumRegtestConf()
-=======
         NodeParams.Chain.Mainnet -> mainnetElectrumServers.random()
         NodeParams.Chain.Testnet -> testnetElectrumServers.random()
         NodeParams.Chain.Regtest -> platformElectrumRegtestConf()
->>>>>>> 7837b264
     }
 
     /** The flow containing the electrum header responses messages. */
@@ -237,11 +194,6 @@
     val electrumMessages: StateFlow<HeaderSubscriptionResponse?> = _electrumMessages
 
     private fun watchElectrumMessages() = launch {
-<<<<<<< HEAD
-        electrumClient.notifications.filterIsInstance<HeaderSubscriptionResponse>().collect {
-            _electrumMessages.value = it
-        }
-=======
         electrumWatcher.client.notifications.filterIsInstance<HeaderSubscriptionResponse>().collect {
             _electrumMessages.value = it
         }
@@ -280,7 +232,6 @@
                 }
             }
         }
->>>>>>> 7837b264
     }
 
     // Tor configuration
