package fr.acinq.phoenix.managers

import fr.acinq.bitcoin.ByteVector32
import fr.acinq.bitcoin.byteVector32
import fr.acinq.lightning.blockchain.electrum.ElectrumClient
import fr.acinq.lightning.blockchain.electrum.getConfirmations
import fr.acinq.lightning.db.WalletPayment
<<<<<<< HEAD
import fr.acinq.lightning.io.*
=======
import fr.acinq.lightning.io.PaymentNotSent
import fr.acinq.lightning.io.PaymentProgress
import fr.acinq.lightning.io.PaymentSent
>>>>>>> 7837b264
import fr.acinq.lightning.utils.*
import fr.acinq.phoenix.PhoenixBusiness
import fr.acinq.phoenix.data.*
import fr.acinq.phoenix.db.SqlitePaymentsDb
import kotlinx.coroutines.CoroutineScope
import kotlinx.coroutines.MainScope
import kotlinx.coroutines.flow.MutableStateFlow
import kotlinx.coroutines.flow.StateFlow
import kotlinx.coroutines.flow.collectIndexed
import kotlinx.coroutines.launch
import org.kodein.log.LoggerFactory
import org.kodein.log.newLogger


class PaymentsManager(
    private val loggerFactory: LoggerFactory,
    private val peerManager: PeerManager,
    private val databaseManager: DatabaseManager,
    private val electrumClient: ElectrumClient,
) : CoroutineScope by MainScope() {

    constructor(business: PhoenixBusiness) : this(
        loggerFactory = business.loggerFactory,
        peerManager = business.peerManager,
        databaseManager = business.databaseManager,
        electrumClient = business.electrumClient
    )

    private val log = newLogger(loggerFactory)

    /**
     * A flow containing the total number of payments in the database,
     * and automatically refreshed when the database changes.
     */
    private val _paymentsCount = MutableStateFlow<Long>(0)
    val paymentsCount: StateFlow<Long> = _paymentsCount

    /**
     * Broadcasts the most recently completed payment since the app was launched.
     * This includes incoming & outgoing payments (both successful & failed).
     *
     * If we haven't completed any payments since app launch, the value will be null.
     */
    private val _lastCompletedPayment = MutableStateFlow<WalletPayment?>(null)
    val lastCompletedPayment: StateFlow<WalletPayment?> = _lastCompletedPayment

    private val _inFlightOutgoingPayments = MutableStateFlow<Set<UUID>>(setOf())
    val inFlightOutgoingPayments: StateFlow<Set<UUID>> = _inFlightOutgoingPayments

    /**
     * The in-flight flow tracks payments that are being sent. This is used by iOS in case the app goes into the
     * background and the iOS app needs to start a long-lived task so that the payment can still go through.
     */
    private val _inFlightOutgoingPayments = MutableStateFlow<Set<UUID>>(setOf())
    val inFlightOutgoingPayments: StateFlow<Set<UUID>> = _inFlightOutgoingPayments

    /**
     * Provides a default PaymentsFetcher for use by the app.
     * (You can also create your own instances if needed.)
     */
    val fetcher: PaymentsFetcher by lazy {
        PaymentsFetcher(loggerFactory = loggerFactory, paymentsManager = this, cacheSizeLimit = 250)
    }

    fun makePageFetcher(): PaymentsPageFetcher {
        return PaymentsPageFetcher(loggerFactory, databaseManager)
    }

    init {
        launch { monitorPaymentsCountInDb() }

<<<<<<< HEAD
        launch {
            val appLaunch: Long = currentTimestampMillis()
            var isFirstCollection = true

            paymentsDb().listPaymentsOrderFlow(count = 25, skip = 0).collect { list ->

                // NB: lastCompletedPayment should NOT fire under any of the following conditions:
                // - relaunching app with completed payments in database
                // - restoring old wallet and downloading transaction history

                if (isFirstCollection) {
                    isFirstCollection = false
                } else {
                    for (row in list) {
                        val paymentInfo = fetcher.getPayment(row, WalletPaymentFetchOptions.None)
                        if (paymentInfo != null) {
                            val completedAt = paymentInfo.payment.completedAt()
                            if (completedAt > 0) {
                                // This is the most recent completed payment in the database
                                if (completedAt > appLaunch) {
                                    _lastCompletedPayment.value = paymentInfo.payment
                                }
                                break
                            }
                        }
                    }
=======
        launch { monitorLastCompletedPayment(currentTimestampMillis()) }

        launch { monitorUnconfirmedTransactions() }

        launch { monitorInflightOutgoingPayments() }
    }

    private suspend fun monitorPaymentsCountInDb() {
        paymentsDb().listPaymentsCountFlow().collect { _paymentsCount.value = it }
    }

    /** Monitors the payments database and push any new payments in the [_lastCompletedPayment] flow. */
    private suspend fun monitorLastCompletedPayment(appLaunchTimestamp: Long) {
        paymentsDb().listPaymentsOrderFlow(count = 25, skip = 0).collectIndexed { index, list ->
            // NB: lastCompletedPayment should NOT fire under any of the following conditions:
            // - relaunching app with completed payments in database
            // - restoring old wallet and downloading transaction history
            if (index > 0) {
                for (row in list) {
                    val paymentInfo = fetcher.getPayment(row, WalletPaymentFetchOptions.None)
                    val completedAt = paymentInfo?.payment?.completedAt
                    if (completedAt != null && completedAt > appLaunchTimestamp) {
                        _lastCompletedPayment.value = paymentInfo.payment
                    }
                    break
                }
            }
        }
    }

    /** Monitors in-flight outgoing payments from peer events and forward them to the [_inFlightOutgoingPayments] flow. */
    private suspend fun monitorInflightOutgoingPayments() {
        peerManager.getPeer().eventsFlow.collect { event ->
            when (event) {
                is PaymentProgress -> {
                    addToInFlightOutgoingPayments(event.request.paymentId)
                }
                is PaymentSent -> {
                    removeFromInFlightOutgoingPayments(event.request.paymentId)
>>>>>>> 7837b264
                }
                is PaymentNotSent -> {
                    removeFromInFlightOutgoingPayments(event.request.paymentId)
                }
                else -> Unit
            }
        }
    }

<<<<<<< HEAD
        launch {
            // iOS Note:
            // If the payment was received via the notification-service-extension
            // (which runs in a separate process), then you won't receive the
            // corresponding notifications (PaymentReceived) thru this mechanism.
            //
            peerManager.getPeer().eventsFlow.collect { event ->
                when (event) {
                    is PaymentProgress -> {
                        addToInFlightOutgoingPayments(event.request.paymentId)
                    }
                    is PaymentSent -> {
                        removeFromInFlightOutgoingPayments(event.request.paymentId)
                    }
                    is PaymentNotSent -> {
                        removeFromInFlightOutgoingPayments(event.request.paymentId)
                    }
                    else -> Unit
=======
    /** Watches transactions that are unconfirmed, check their confirmation status, and update relevant payments. */
    private suspend fun monitorUnconfirmedTransactions() {
        val paymentsDb = paymentsDb()
        paymentsDb.listUnconfirmedTransactions().collect {
            val txs = it.map { it.byteVector32() }
            log.info { "monitoring unconfirmed txs=$txs" }
            txs.forEach { txId ->
                electrumClient.getConfirmations(txId)?.let { conf ->
                    if (conf > 0) {
                        log.info { "transaction $txId has $conf confirmations, updating database" }
                        paymentsDb.setConfirmed(txId)
                    }
>>>>>>> 7837b264
                }
            }
        }
    }

    /** Adds to StateFlow<Set<UUID>> */
    private fun addToInFlightOutgoingPayments(id: UUID) {
        val oldSet = _inFlightOutgoingPayments.value
        val newSet = oldSet.plus(id)
        _inFlightOutgoingPayments.value = newSet
    }

    /** Removes from StateFlow<Set<UUID>> */
    private fun removeFromInFlightOutgoingPayments(id: UUID) {
        val oldSet = _inFlightOutgoingPayments.value
        val newSet = oldSet.minus(id)
        _inFlightOutgoingPayments.value = newSet
    }

    private suspend fun paymentsDb(): SqlitePaymentsDb {
        return databaseManager.paymentsDb()
    }

    suspend fun updateMetadata(id: WalletPaymentId, userDescription: String?) {
        paymentsDb().updateMetadata(
            id = id,
            userDescription = userDescription,
            userNotes = null
        )
    }

<<<<<<< HEAD
=======
    /**
     * Returns the payment(s) that are related to a transaction id. Useful to link a commitment change in a channel to the
     * payment(s) that triggered that change.
     */
    suspend fun listPaymentsForTxId(
        txId: ByteVector32
    ): List<WalletPayment> {
        return paymentsDb().listPaymentsForTxId(txId)
    }

>>>>>>> 7837b264
    suspend fun getPayment(
        id: WalletPaymentId,
        options: WalletPaymentFetchOptions
    ): WalletPaymentInfo? {
        return when (id) {
            is WalletPaymentId.IncomingPaymentId -> paymentsDb().getIncomingPayment(id.paymentHash, options)
            is WalletPaymentId.LightningOutgoingPaymentId -> paymentsDb().getLightningOutgoingPayment(id.id, options)
            is WalletPaymentId.SpliceOutgoingPaymentId -> paymentsDb().getSpliceOutgoingPayment(id.id, options)
            is WalletPaymentId.ChannelCloseOutgoingPaymentId -> paymentsDb().getChannelCloseOutgoingPayment(id.id, options)
            is WalletPaymentId.SpliceCpfpOutgoingPaymentId -> paymentsDb().getSpliceCpfpOutgoingPayment(id.id, options)
        }?.let {
            WalletPaymentInfo(
                payment = it.first,
                metadata = it.second ?: WalletPaymentMetadata(),
                fetchOptions = options
            )
        }
    }
}<|MERGE_RESOLUTION|>--- conflicted
+++ resolved
@@ -5,13 +5,9 @@
 import fr.acinq.lightning.blockchain.electrum.ElectrumClient
 import fr.acinq.lightning.blockchain.electrum.getConfirmations
 import fr.acinq.lightning.db.WalletPayment
-<<<<<<< HEAD
-import fr.acinq.lightning.io.*
-=======
 import fr.acinq.lightning.io.PaymentNotSent
 import fr.acinq.lightning.io.PaymentProgress
 import fr.acinq.lightning.io.PaymentSent
->>>>>>> 7837b264
 import fr.acinq.lightning.utils.*
 import fr.acinq.phoenix.PhoenixBusiness
 import fr.acinq.phoenix.data.*
@@ -58,9 +54,6 @@
     private val _lastCompletedPayment = MutableStateFlow<WalletPayment?>(null)
     val lastCompletedPayment: StateFlow<WalletPayment?> = _lastCompletedPayment
 
-    private val _inFlightOutgoingPayments = MutableStateFlow<Set<UUID>>(setOf())
-    val inFlightOutgoingPayments: StateFlow<Set<UUID>> = _inFlightOutgoingPayments
-
     /**
      * The in-flight flow tracks payments that are being sent. This is used by iOS in case the app goes into the
      * background and the iOS app needs to start a long-lived task so that the payment can still go through.
@@ -83,34 +76,6 @@
     init {
         launch { monitorPaymentsCountInDb() }
 
-<<<<<<< HEAD
-        launch {
-            val appLaunch: Long = currentTimestampMillis()
-            var isFirstCollection = true
-
-            paymentsDb().listPaymentsOrderFlow(count = 25, skip = 0).collect { list ->
-
-                // NB: lastCompletedPayment should NOT fire under any of the following conditions:
-                // - relaunching app with completed payments in database
-                // - restoring old wallet and downloading transaction history
-
-                if (isFirstCollection) {
-                    isFirstCollection = false
-                } else {
-                    for (row in list) {
-                        val paymentInfo = fetcher.getPayment(row, WalletPaymentFetchOptions.None)
-                        if (paymentInfo != null) {
-                            val completedAt = paymentInfo.payment.completedAt()
-                            if (completedAt > 0) {
-                                // This is the most recent completed payment in the database
-                                if (completedAt > appLaunch) {
-                                    _lastCompletedPayment.value = paymentInfo.payment
-                                }
-                                break
-                            }
-                        }
-                    }
-=======
         launch { monitorLastCompletedPayment(currentTimestampMillis()) }
 
         launch { monitorUnconfirmedTransactions() }
@@ -150,7 +115,6 @@
                 }
                 is PaymentSent -> {
                     removeFromInFlightOutgoingPayments(event.request.paymentId)
->>>>>>> 7837b264
                 }
                 is PaymentNotSent -> {
                     removeFromInFlightOutgoingPayments(event.request.paymentId)
@@ -160,26 +124,6 @@
         }
     }
 
-<<<<<<< HEAD
-        launch {
-            // iOS Note:
-            // If the payment was received via the notification-service-extension
-            // (which runs in a separate process), then you won't receive the
-            // corresponding notifications (PaymentReceived) thru this mechanism.
-            //
-            peerManager.getPeer().eventsFlow.collect { event ->
-                when (event) {
-                    is PaymentProgress -> {
-                        addToInFlightOutgoingPayments(event.request.paymentId)
-                    }
-                    is PaymentSent -> {
-                        removeFromInFlightOutgoingPayments(event.request.paymentId)
-                    }
-                    is PaymentNotSent -> {
-                        removeFromInFlightOutgoingPayments(event.request.paymentId)
-                    }
-                    else -> Unit
-=======
     /** Watches transactions that are unconfirmed, check their confirmation status, and update relevant payments. */
     private suspend fun monitorUnconfirmedTransactions() {
         val paymentsDb = paymentsDb()
@@ -192,7 +136,6 @@
                         log.info { "transaction $txId has $conf confirmations, updating database" }
                         paymentsDb.setConfirmed(txId)
                     }
->>>>>>> 7837b264
                 }
             }
         }
@@ -224,8 +167,6 @@
         )
     }
 
-<<<<<<< HEAD
-=======
     /**
      * Returns the payment(s) that are related to a transaction id. Useful to link a commitment change in a channel to the
      * payment(s) that triggered that change.
@@ -236,7 +177,6 @@
         return paymentsDb().listPaymentsForTxId(txId)
     }
 
->>>>>>> 7837b264
     suspend fun getPayment(
         id: WalletPaymentId,
         options: WalletPaymentFetchOptions
