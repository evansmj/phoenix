--- conflicted
+++ resolved
@@ -72,16 +72,11 @@
                         Feature.Wumbo to FeatureSupport.Optional,
                         Feature.StaticRemoteKey to FeatureSupport.Optional,
                         Feature.AnchorOutputs to FeatureSupport.Optional,
-<<<<<<< HEAD
-                        Feature.ChannelType to FeatureSupport.Mandatory,
-                        Feature.PaymentMetadata to FeatureSupport.Optional,
-=======
                         Feature.ShutdownAnySegwit to FeatureSupport.Optional,
                         Feature.ChannelType to FeatureSupport.Mandatory,
                         Feature.PaymentMetadata to FeatureSupport.Optional,
                         Feature.TrampolinePayment to FeatureSupport.Optional,
                         Feature.ExperimentalTrampolinePayment to FeatureSupport.Optional,
->>>>>>> 94789ae3
                         Feature.ZeroReserveChannels to FeatureSupport.Optional,
                         Feature.ZeroConfChannels to FeatureSupport.Optional,
                         Feature.WakeUpNotificationClient to FeatureSupport.Optional,
