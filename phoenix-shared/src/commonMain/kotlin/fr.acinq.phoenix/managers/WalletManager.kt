/*
 * Copyright 2022 ACINQ SAS
 *
 * Licensed under the Apache License, Version 2.0 (the "License");
 * you may not use this file except in compliance with the License.
 * You may obtain a copy of the License at
 *
 *     http://www.apache.org/licenses/LICENSE-2.0
 *
 * Unless required by applicable law or agreed to in writing, software
 * distributed under the License is distributed on an "AS IS" BASIS,
 * WITHOUT WARRANTIES OR CONDITIONS OF ANY KIND, either express or implied.
 * See the License for the specific language governing permissions and
 * limitations under the License.
 */

package fr.acinq.phoenix.managers

import fr.acinq.bitcoin.*
<<<<<<< HEAD
import fr.acinq.lightning.crypto.LocalKeyManager
import fr.acinq.bitcoin.ByteVector32
import fr.acinq.bitcoin.MnemonicCode
import fr.acinq.bitcoin.PublicKey
import fr.acinq.phoenix.data.Chain
import kotlinx.coroutines.CoroutineScope
import kotlinx.coroutines.MainScope
import kotlinx.coroutines.flow.*

=======
import fr.acinq.lightning.NodeParams
import fr.acinq.lightning.crypto.KeyManager
import fr.acinq.lightning.crypto.LocalKeyManager
import fr.acinq.lightning.crypto.div
import kotlinx.coroutines.CoroutineScope
import kotlinx.coroutines.MainScope
import kotlinx.coroutines.flow.*
>>>>>>> 7837b264

class WalletManager(
    private val chain: NodeParams.Chain
) : CoroutineScope by MainScope() {
    internal var _master: DeterministicWallet.ExtendedPrivateKey? = null

    private val _localKeyManager = MutableStateFlow<LocalKeyManager?>(null)
<<<<<<< HEAD
    internal val keyManager: StateFlow<LocalKeyManager?> = _localKeyManager
=======
    val keyManager: StateFlow<LocalKeyManager?> = _localKeyManager
>>>>>>> 7837b264

    fun isLoaded(): Boolean = keyManager.value != null

    /** Validates and converts a mnemonics list (stored app side) into a seed (usable by lightning-kmp). */
    fun mnemonicsToSeed(
        mnemonics: List<String>,
        passphrase: String = ""
    ): ByteArray {
        MnemonicCode.validate(mnemonics = mnemonics, wordlist = MnemonicCode.englishWordlist)
        return MnemonicCode.toSeed(mnemonics, passphrase)
    }

    /** Loads a seed and creates the key manager. Returns an objet containing some keys for the iOS app. */
    fun loadWallet(seed: ByteArray): WalletInfo {
<<<<<<< HEAD
        _master = DeterministicWallet.generate(seed)
        val km = keyManager.value ?: LocalKeyManager(seed.byteVector(), chain.chainHash).also {
            _localKeyManager.value = it
        }
        val (cloudKey, cloudKeyHash) = cloudKeyAndEncryptedNodeId()
        return WalletInfo(
            nodeId = km.nodeId,
            nodeIdHash = km.nodeId.hash160().byteVector().toHex(),
            cloudKey = cloudKey,
            cloudKeyHash = cloudKeyHash,
        )
    }

    fun getXpub(): Pair<String, String>? {
        if (_master == null) return null
        val masterPubkeyPath = KeyPath(if (isMainnet()) "m/84'/0'/0'" else "m/84'/1'/0'")
        val publicKey = DeterministicWallet.publicKey(privateKey(masterPubkeyPath))

        return DeterministicWallet.encode(
            input = publicKey,
            prefix = if (isMainnet()) DeterministicWallet.zpub else DeterministicWallet.vpub
        ) to masterPubkeyPath.toString()
    }

    /** Key used to encrypt/decrypt blobs we store in the cloud. */
    private fun cloudKeyAndEncryptedNodeId(): Pair<ByteVector32, String> {
        val path = KeyPath(if (isMainnet()) "m/51'/0'/0'/0" else "m/51'/1'/0'/0")
        val extPrivKey = privateKey(path)

        val cloudKey = extPrivKey.privateKey.value
        val hash = Crypto.hash160(cloudKey).byteVector().toHex()

        return Pair(cloudKey, hash)
    }

    private fun isMainnet() = chain.isMainnet()

    fun privateKey(keyPath: KeyPath): DeterministicWallet.ExtendedPrivateKey = DeterministicWallet.derivePrivateKey(_master!!, keyPath)

    fun onchainAddress(path: KeyPath): String {
        val chainHash = if (isMainnet()) Block.LivenetGenesisBlock.hash else Block.TestnetGenesisBlock.hash
        val publicKey = privateKey(path).publicKey
        return Bitcoin.computeBIP84Address(publicKey, chainHash)
    }

    /**
     * TODO: Remove this object and and use keyManager methods directly.
     *
     * Utility wrapper for keys needed by the iOS app.
     * - nodeIdHash:
     *   We need to store data in the local filesystem that's associated with the
     *   specific nodeId, but we don't want to leak the nodeId.
     *   (i.e. We don't want to use the nodeId in cleartext anywhere).
     *   So we instead use the nodeIdHash as the identifier for local files.
     *
     * - cloudKey:
     *   We need a key to encypt/decrypt the blobs we store in the cloud.
     *   And we prefer this key to be seperate from other keys.
     *
     * - cloudKeyHash:
     *   Similar to the nodeIdHash, we need to store data in the cloud that's associated
     *   with the specific nodeId, but we don't want to leak the nodeId.
     */
    data class WalletInfo(
        val nodeId: PublicKey,
        val nodeIdHash: String,     // used for local storage
        val cloudKey: ByteVector32, // used for cloud storage
        val cloudKeyHash: String, // used for cloud storage
    )
}
=======
        val km = keyManager.value ?: LocalKeyManager(
            seed = seed.byteVector(),
            chain = chain,
            remoteSwapInExtendedPublicKey = NodeParamsManager.remoteSwapInXpub,
        ).also {
            _localKeyManager.value = it
        }
        return WalletInfo(
            nodeId = km.nodeKeys.nodeKey.publicKey,
            nodeIdHash = km.nodeIdHash(),
            cloudKey = km.cloudKey(),
            cloudKeyHash = km.cloudKeyHash()
        )
    }

    /**
     * TODO: Remove this object and and use keyManager methods directly.
     *
     * Utility wrapper for keys needed by the iOS app.
     * - nodeIdHash:
     *   We need to store data in the local filesystem that's associated with the
     *   specific nodeId, but we don't want to leak the nodeId.
     *   (i.e. We don't want to use the nodeId in cleartext anywhere).
     *   So we instead use the nodeIdHash as the identifier for local files.
     *
     * - cloudKey:
     *   We need a key to encypt/decrypt the blobs we store in the cloud.
     *   And we prefer this key to be seperate from other keys.
     *
     * - cloudKeyHash:
     *   Similar to the nodeIdHash, we need to store data in the cloud that's associated
     *   with the specific nodeId, but we don't want to leak the nodeId.
     */
    data class WalletInfo(
        val nodeId: PublicKey,
        val nodeIdHash: String,     // used for local storage
        val cloudKey: ByteVector32, // used for cloud storage
        val cloudKeyHash: String    // used for cloud storage
    )
}

fun LocalKeyManager.nodeIdHash(): String = this.nodeKeys.nodeKey.publicKey.hash160().byteVector().toHex()

/** Key used to encrypt/decrypt blobs we store in the cloud. */
fun LocalKeyManager.cloudKey(): ByteVector32 {
    val path = KeyPath(if (isMainnet()) "m/51'/0'/0'/0" else "m/51'/1'/0'/0")
    return derivePrivateKey(path).privateKey.value
}

fun LocalKeyManager.cloudKeyHash(): String {
    return Crypto.hash160(cloudKey()).byteVector().toHex()
}

fun LocalKeyManager.isMainnet() = chain == NodeParams.Chain.Mainnet

val LocalKeyManager.finalOnChainWalletPath: String
    get() = (KeyManager.Bip84OnChainKeys.bip84BasePath(chain) / finalOnChainWallet.account).toString()
>>>>>>> 7837b264
<|MERGE_RESOLUTION|>--- conflicted
+++ resolved
@@ -17,17 +17,6 @@
 package fr.acinq.phoenix.managers
 
 import fr.acinq.bitcoin.*
-<<<<<<< HEAD
-import fr.acinq.lightning.crypto.LocalKeyManager
-import fr.acinq.bitcoin.ByteVector32
-import fr.acinq.bitcoin.MnemonicCode
-import fr.acinq.bitcoin.PublicKey
-import fr.acinq.phoenix.data.Chain
-import kotlinx.coroutines.CoroutineScope
-import kotlinx.coroutines.MainScope
-import kotlinx.coroutines.flow.*
-
-=======
 import fr.acinq.lightning.NodeParams
 import fr.acinq.lightning.crypto.KeyManager
 import fr.acinq.lightning.crypto.LocalKeyManager
@@ -35,19 +24,13 @@
 import kotlinx.coroutines.CoroutineScope
 import kotlinx.coroutines.MainScope
 import kotlinx.coroutines.flow.*
->>>>>>> 7837b264
 
 class WalletManager(
     private val chain: NodeParams.Chain
 ) : CoroutineScope by MainScope() {
-    internal var _master: DeterministicWallet.ExtendedPrivateKey? = null
 
     private val _localKeyManager = MutableStateFlow<LocalKeyManager?>(null)
-<<<<<<< HEAD
-    internal val keyManager: StateFlow<LocalKeyManager?> = _localKeyManager
-=======
     val keyManager: StateFlow<LocalKeyManager?> = _localKeyManager
->>>>>>> 7837b264
 
     fun isLoaded(): Boolean = keyManager.value != null
 
@@ -62,78 +45,6 @@
 
     /** Loads a seed and creates the key manager. Returns an objet containing some keys for the iOS app. */
     fun loadWallet(seed: ByteArray): WalletInfo {
-<<<<<<< HEAD
-        _master = DeterministicWallet.generate(seed)
-        val km = keyManager.value ?: LocalKeyManager(seed.byteVector(), chain.chainHash).also {
-            _localKeyManager.value = it
-        }
-        val (cloudKey, cloudKeyHash) = cloudKeyAndEncryptedNodeId()
-        return WalletInfo(
-            nodeId = km.nodeId,
-            nodeIdHash = km.nodeId.hash160().byteVector().toHex(),
-            cloudKey = cloudKey,
-            cloudKeyHash = cloudKeyHash,
-        )
-    }
-
-    fun getXpub(): Pair<String, String>? {
-        if (_master == null) return null
-        val masterPubkeyPath = KeyPath(if (isMainnet()) "m/84'/0'/0'" else "m/84'/1'/0'")
-        val publicKey = DeterministicWallet.publicKey(privateKey(masterPubkeyPath))
-
-        return DeterministicWallet.encode(
-            input = publicKey,
-            prefix = if (isMainnet()) DeterministicWallet.zpub else DeterministicWallet.vpub
-        ) to masterPubkeyPath.toString()
-    }
-
-    /** Key used to encrypt/decrypt blobs we store in the cloud. */
-    private fun cloudKeyAndEncryptedNodeId(): Pair<ByteVector32, String> {
-        val path = KeyPath(if (isMainnet()) "m/51'/0'/0'/0" else "m/51'/1'/0'/0")
-        val extPrivKey = privateKey(path)
-
-        val cloudKey = extPrivKey.privateKey.value
-        val hash = Crypto.hash160(cloudKey).byteVector().toHex()
-
-        return Pair(cloudKey, hash)
-    }
-
-    private fun isMainnet() = chain.isMainnet()
-
-    fun privateKey(keyPath: KeyPath): DeterministicWallet.ExtendedPrivateKey = DeterministicWallet.derivePrivateKey(_master!!, keyPath)
-
-    fun onchainAddress(path: KeyPath): String {
-        val chainHash = if (isMainnet()) Block.LivenetGenesisBlock.hash else Block.TestnetGenesisBlock.hash
-        val publicKey = privateKey(path).publicKey
-        return Bitcoin.computeBIP84Address(publicKey, chainHash)
-    }
-
-    /**
-     * TODO: Remove this object and and use keyManager methods directly.
-     *
-     * Utility wrapper for keys needed by the iOS app.
-     * - nodeIdHash:
-     *   We need to store data in the local filesystem that's associated with the
-     *   specific nodeId, but we don't want to leak the nodeId.
-     *   (i.e. We don't want to use the nodeId in cleartext anywhere).
-     *   So we instead use the nodeIdHash as the identifier for local files.
-     *
-     * - cloudKey:
-     *   We need a key to encypt/decrypt the blobs we store in the cloud.
-     *   And we prefer this key to be seperate from other keys.
-     *
-     * - cloudKeyHash:
-     *   Similar to the nodeIdHash, we need to store data in the cloud that's associated
-     *   with the specific nodeId, but we don't want to leak the nodeId.
-     */
-    data class WalletInfo(
-        val nodeId: PublicKey,
-        val nodeIdHash: String,     // used for local storage
-        val cloudKey: ByteVector32, // used for cloud storage
-        val cloudKeyHash: String, // used for cloud storage
-    )
-}
-=======
         val km = keyManager.value ?: LocalKeyManager(
             seed = seed.byteVector(),
             chain = chain,
@@ -190,5 +101,4 @@
 fun LocalKeyManager.isMainnet() = chain == NodeParams.Chain.Mainnet
 
 val LocalKeyManager.finalOnChainWalletPath: String
-    get() = (KeyManager.Bip84OnChainKeys.bip84BasePath(chain) / finalOnChainWallet.account).toString()
->>>>>>> 7837b264
+    get() = (KeyManager.Bip84OnChainKeys.bip84BasePath(chain) / finalOnChainWallet.account).toString()