--- conflicted
+++ resolved
@@ -78,11 +78,7 @@
                 json.decodeFromString(
                     WalletContext.V0.serializer(),
                     data
-<<<<<<< HEAD
-                ).export(Chain.Mainnet)
-=======
                 )
->>>>>>> 90f7e0e2
             } catch (e: Exception) {
                 null
             }
