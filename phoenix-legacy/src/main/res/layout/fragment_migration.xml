<?xml version="1.0" encoding="utf-8"?><!--
  ~ Copyright 2020 ACINQ SAS
  ~
  ~ Licensed under the Apache License, Version 2.0 (the "License");
  ~ you may not use this file except in compliance with the License.
  ~ You may obtain a copy of the License at
  ~
  ~     http://www.apache.org/licenses/LICENSE-2.0
  ~
  ~ Unless required by applicable law or agreed to in writing, software
  ~ distributed under the License is distributed on an "AS IS" BASIS,
  ~ WITHOUT WARRANTIES OR CONDITIONS OF ANY KIND, either express or implied.
  ~ See the License for the specific language governing permissions and
  ~ limitations under the License.
  -->

<layout xmlns:android="http://schemas.android.com/apk/res/android"
  xmlns:app="http://schemas.android.com/apk/res-auto"
  xmlns:tools="http://schemas.android.com/tools">

  <data>

    <import type="fr.acinq.phoenix.legacy.main.MigrationScreenState" />

    <variable
      name="model"
      type="fr.acinq.phoenix.legacy.main.MigrationDialogViewModel" />
  </data>

  <ScrollView
    android:layout_width="match_parent"
    android:layout_height="match_parent"
    android:fillViewport="true">

    <androidx.constraintlayout.widget.ConstraintLayout
      android:layout_width="match_parent"
      android:layout_height="wrap_content">

      <androidx.constraintlayout.widget.ConstraintLayout
        android:id="@+id/ready"
        android:layout_width="match_parent"
        android:layout_height="wrap_content"
        android:paddingHorizontal="@dimen/space_lg"
        android:paddingVertical="@dimen/space_md_p"
        android:visibility="@{model.state instanceof MigrationScreenState.Ready}"
        app:layout_constraintTop_toTopOf="parent">

        <TextView
          android:id="@+id/ready_title"
          style="@style/dialog_title"
          android:layout_width="match_parent"
          android:layout_height="wrap_content"
          android:text="@string/legacy_migration_title"
          app:layout_constraintTop_toTopOf="parent" />

        <TextView
          android:id="@+id/ready_message"
          android:layout_width="match_parent"
          android:layout_height="wrap_content"
          android:layout_marginTop="@dimen/space_sm"
          android:text="@string/legacy_migration_ready_message"
          app:layout_constraintTop_toBottomOf="@id/ready_title" />

        <fr.acinq.phoenix.legacy.utils.customviews.ButtonView
          android:id="@+id/upgrade_button"
          android:layout_width="wrap_content"
          android:layout_height="wrap_content"
          android:layout_marginTop="@dimen/space_lg"
          android:background="@drawable/button_bg_primary_border"
          app:icon="@drawable/ic_arrow_right_circle"
          app:is_paused="@{!model.isConnected}"
          app:layout_constraintEnd_toEndOf="parent"
          app:layout_constraintTop_toBottomOf="@id/ready_message"
          app:paused_text="@string/legacy_migration_prepare_button_disconnected"
          app:text="@string/legacy_migration_prepare_button" />

        <fr.acinq.phoenix.legacy.utils.customviews.ButtonView
          android:id="@+id/dismiss_button"
          android:layout_width="wrap_content"
          android:layout_height="wrap_content"
          android:layout_marginTop="@dimen/space_md"
          android:background="@drawable/button_bg_no_border"
          app:layout_constraintEnd_toEndOf="parent"
          app:layout_constraintTop_toBottomOf="@id/upgrade_button"
          app:text="@string/legacy_migration_dismiss_button" />
      </androidx.constraintlayout.widget.ConstraintLayout>

      <androidx.constraintlayout.widget.ConstraintLayout
<<<<<<< HEAD
        android:id="@+id/step3"
        android:layout_width="match_parent"
        android:layout_height="wrap_content"
        android:layout_marginTop="@dimen/space_md"
        android:visibility="@{model.state instanceof MigrationScreenState.RequestingKmpSwapInAddress}"
        app:layout_constraintTop_toBottomOf="@id/title">
=======
        android:id="@+id/processing_layout"
        android:layout_width="match_parent"
        android:layout_height="wrap_content"
        android:paddingHorizontal="@dimen/space_md_p"
        android:paddingVertical="@dimen/space_md_p"
        android:visibility="@{model.state instanceof MigrationScreenState.Processing}"
        app:layout_constraintTop_toTopOf="parent">

        <ProgressBar
          android:id="@+id/processing_progress_bar"
          android:layout_width="22dp"
          android:layout_height="22dp"
          android:indeterminateTint="?attr/colorPrimary"
          app:layout_constraintBottom_toBottomOf="@id/processing_title"
          app:layout_constraintEnd_toStartOf="@id/processing_title"
          app:layout_constraintHorizontal_chainStyle="packed"
          app:layout_constraintStart_toStartOf="parent"
          app:layout_constraintTop_toTopOf="@id/processing_title" />

        <TextView
          android:id="@+id/processing_title"
          style="@style/dialog_title"
          android:layout_width="wrap_content"
          android:layout_height="wrap_content"
          android:layout_marginStart="8dp"
          android:text="@string/legacy_migration_processing_title"
          app:layout_constraintStart_toEndOf="@id/processing_progress_bar"
          app:layout_constraintTop_toTopOf="parent" />

        <TextView
          android:id="@+id/processing_details"
          android:layout_width="match_parent"
          android:layout_height="wrap_content"
          android:paddingStart="30dp"
          android:text=""
          android:textSize="14sp"
          app:layout_constraintTop_toBottomOf="@id/processing_title"
          tools:ignore="RtlSymmetry" />

        <TextView
          android:id="@+id/processing_disconnected"
          android:layout_width="match_parent"
          android:layout_height="wrap_content"
          android:layout_marginTop="@dimen/space_md"
          android:paddingStart="30dp"
          android:text="@string/legacy_migration_processing_disconnected"
          android:textColor="?attr/negativeColor"
          android:textSize="14sp"
          android:visibility="@{ !model.isConnected() }"
          app:layout_constraintTop_toBottomOf="@id/processing_details"
          tools:ignore="RtlSymmetry" />

      </androidx.constraintlayout.widget.ConstraintLayout>

      <androidx.constraintlayout.widget.ConstraintLayout
        android:id="@+id/confirm_layout"
        android:layout_width="match_parent"
        android:layout_height="wrap_content"
        android:paddingHorizontal="@dimen/space_md_p"
        android:paddingVertical="@dimen/space_md_p"
        android:visibility="@{model.state instanceof MigrationScreenState.ConfirmMigration}"
        app:layout_constraintTop_toTopOf="parent">

        <TextView
          android:id="@+id/confirm_title"
          style="@style/dialog_title"
          android:layout_width="match_parent"
          android:layout_height="wrap_content"
          android:text="@string/legacy_migration_confirm_title"
          app:layout_constraintTop_toTopOf="parent" />

        <TextView
          android:id="@+id/confirm_details"
          android:layout_width="match_parent"
          android:layout_height="wrap_content"
          android:layout_marginTop="8dp"
          android:text=""
          android:textSize="14sp"
          app:layout_constraintTop_toBottomOf="@id/confirm_title"
          tools:ignore="RtlSymmetry" />

        <fr.acinq.phoenix.legacy.utils.customviews.ButtonView
          android:id="@+id/confirm_button"
          android:layout_width="wrap_content"
          android:layout_height="wrap_content"
          android:layout_marginTop="@dimen/space_lg"
          android:background="@drawable/button_bg_primary_border"
          app:icon="@drawable/ic_check_circle"
          app:layout_constraintEnd_toEndOf="parent"
          app:layout_constraintTop_toBottomOf="@id/confirm_details"
          app:text="@string/legacy_migration_confirm_proceed" />

        <fr.acinq.phoenix.legacy.utils.customviews.ButtonView
          android:id="@+id/cancel_confirm_button"
          android:layout_width="wrap_content"
          android:layout_height="wrap_content"
          android:layout_marginTop="@dimen/space_md"
          android:background="@drawable/button_bg_no_border"
          app:layout_constraintEnd_toEndOf="parent"
          app:layout_constraintTop_toBottomOf="@id/confirm_button"
          app:text="@string/legacy_migration_confirm_cancel" />

      </androidx.constraintlayout.widget.ConstraintLayout>

      <androidx.constraintlayout.widget.ConstraintLayout
        android:id="@+id/migration_complete_layout"
        android:layout_width="match_parent"
        android:layout_height="wrap_content"
        android:paddingHorizontal="@dimen/space_lg"
        android:paddingVertical="@dimen/space_md_p"
        android:visibility="@{model.state instanceof MigrationScreenState.Complete}"
        app:layout_constraintTop_toTopOf="parent">

        <ImageView
          android:id="@+id/migration_complete_icon"
          android:layout_width="22dp"
          android:layout_height="22dp"
          android:src="@drawable/ic_check_circle"
          app:layout_constraintBottom_toBottomOf="@id/migration_complete_title"
          app:layout_constraintEnd_toStartOf="@id/migration_complete_title"
          app:layout_constraintHorizontal_chainStyle="packed"
          app:layout_constraintStart_toStartOf="parent"
          app:layout_constraintTop_toTopOf="@id/migration_complete_title"
          app:tint="?attr/positiveColor" />

        <TextView
          android:id="@+id/migration_complete_title"
          style="@style/dialog_title"
          android:layout_width="wrap_content"
          android:layout_height="wrap_content"
          android:layout_marginStart="8dp"
          android:text="@string/legacy_migration_complete_title"
          app:layout_constraintStart_toEndOf="@id/migration_complete_icon"
          app:layout_constraintTop_toTopOf="parent" />

        <TextView
          android:id="@+id/migration_complete_details"
          android:layout_width="match_parent"
          android:layout_height="wrap_content"
          android:paddingStart="30dp"
          android:text="@string/legacy_migration_complete_details"
          app:layout_constraintTop_toBottomOf="@id/migration_complete_title"
          tools:ignore="RtlSymmetry" />

      </androidx.constraintlayout.widget.ConstraintLayout>

      <androidx.constraintlayout.widget.ConstraintLayout
        android:id="@+id/step_migration_paused"
        android:layout_width="match_parent"
        android:layout_height="wrap_content"
        android:paddingHorizontal="@dimen/space_lg"
        android:paddingVertical="@dimen/space_md_p"
        android:visibility="@{model.state instanceof MigrationScreenState.Paused}"
        app:layout_constraintTop_toTopOf="parent">

        <TextView
          android:id="@+id/paused_swapin_message"
          android:layout_width="match_parent"
          android:layout_height="wrap_content"
          android:text="@string/legacy_migration_paused_swap_in"
          android:visibility="@{model.state instanceof MigrationScreenState.Paused.PendingSwapIn}"
          app:layout_constraintTop_toTopOf="parent" />
>>>>>>> 7837b264

        <TextView
          android:id="@+id/paused_disconnected_message"
          android:layout_width="match_parent"
          android:layout_height="wrap_content"
          android:text="@string/legacy_migration_paused_disconnected"
          android:visibility="@{model.state instanceof MigrationScreenState.Paused.Disconnected}"
          app:layout_constraintTop_toTopOf="parent" />

        <TextView
          android:id="@+id/paused_forceclose_message"
          android:layout_width="match_parent"
          android:layout_height="wrap_content"
          android:text="@string/legacy_migration_paused_force_close"
          android:visibility="@{model.state instanceof MigrationScreenState.Paused.ChannelsInForceClose}"
          app:layout_constraintTop_toTopOf="parent" />

        <TextView
          android:id="@+id/paused_opening_message"
          android:layout_width="match_parent"
          android:layout_height="wrap_content"
          android:text="@string/legacy_migration_paused_opening"
          android:visibility="@{model.state instanceof MigrationScreenState.Paused.ChannelsBeingCreated}"
          app:layout_constraintTop_toTopOf="parent" />

        <androidx.constraintlayout.widget.Barrier
          android:id="@+id/paused_messages_barrier"
          android:layout_width="wrap_content"
          android:layout_height="wrap_content"
          app:barrierDirection="bottom"
          app:constraint_referenced_ids="paused_swapin_message, paused_forceclose_message, paused_opening_message, paused_disconnected_message" />

        <fr.acinq.phoenix.legacy.utils.customviews.ButtonView
          android:id="@+id/paused_button"
          android:layout_width="wrap_content"
          android:layout_height="wrap_content"
          android:layout_marginTop="@dimen/space_md"
          android:background="@drawable/button_bg_no_border"
          app:layout_constraintEnd_toEndOf="parent"
          app:layout_constraintTop_toBottomOf="@id/paused_messages_barrier"
          app:text="@string/legacy_btn_close" />
      </androidx.constraintlayout.widget.ConstraintLayout>

      <androidx.constraintlayout.widget.ConstraintLayout
        android:id="@+id/step_failure"
        android:layout_width="match_parent"
        android:layout_height="wrap_content"
<<<<<<< HEAD
        android:layout_marginTop="@dimen/space_md"
        android:visibility="@{model.state instanceof MigrationScreenState.ReadyToClose || model.state instanceof MigrationScreenState.ClosingChannels || model.state instanceof MigrationScreenState.ChannelsClosed}"
        app:layout_constraintTop_toBottomOf="@id/title">
=======
        android:paddingHorizontal="@dimen/space_lg"
        android:paddingVertical="@dimen/space_md_p"
        android:visibility="@{model.state instanceof MigrationScreenState.Failure}"
        app:layout_constraintTop_toTopOf="parent">
>>>>>>> 7837b264

        <TextView
          android:id="@+id/error_title"
          style="@style/dialog_title"
          android:layout_width="match_parent"
          android:layout_height="wrap_content"
          android:text="@string/legacy_migration_failure_title"
          app:layout_constraintTop_toTopOf="parent" />

        <TextView
          android:id="@+id/error_message_generic"
          android:layout_width="match_parent"
          android:layout_height="wrap_content"
          android:layout_marginTop="@dimen/space_sm"
          android:text="@string/legacy_migration_failure_generic"
          android:visibility="@{model.state instanceof MigrationScreenState.Failure.GenericError}"
          app:layout_constraintTop_toBottomOf="@id/error_title" />

        <TextView
          android:id="@+id/error_message_swap"
          android:layout_width="match_parent"
          android:layout_height="wrap_content"
          android:text="@string/legacy_migration_failure_swapin_address_error"
          android:visibility="@{model.state instanceof MigrationScreenState.Failure.CannotGetSwapInAddress}"
          app:layout_constraintTop_toBottomOf="@id/error_title" />

        <TextView
          android:id="@+id/error_message_closing"
          android:layout_width="match_parent"
          android:layout_height="wrap_content"
          android:text="@string/legacy_migration_failure_closing_error"
          android:visibility="@{model.state instanceof MigrationScreenState.Failure.ClosingError}"
          app:layout_constraintTop_toBottomOf="@id/error_title" />

        <androidx.constraintlayout.widget.Barrier
          android:id="@+id/error_message_barrier"
          android:layout_width="wrap_content"
          android:layout_height="wrap_content"
          app:barrierDirection="bottom"
          app:constraint_referenced_ids="error_message_swap,error_message_closing,error_message_generic" />

        <fr.acinq.phoenix.legacy.utils.customviews.ButtonView
          android:id="@+id/failure_dismiss_button"
          android:layout_width="wrap_content"
          android:layout_height="wrap_content"
          android:layout_marginTop="@dimen/space_md"
          android:background="@drawable/button_bg_no_border"
          app:layout_constraintEnd_toEndOf="parent"
          app:layout_constraintTop_toBottomOf="@id/error_message_barrier"
          app:text="@string/legacy_btn_ok" />
      </androidx.constraintlayout.widget.ConstraintLayout>

    </androidx.constraintlayout.widget.ConstraintLayout>
  </ScrollView>
</layout><|MERGE_RESOLUTION|>--- conflicted
+++ resolved
@@ -86,14 +86,6 @@
       </androidx.constraintlayout.widget.ConstraintLayout>
 
       <androidx.constraintlayout.widget.ConstraintLayout
-<<<<<<< HEAD
-        android:id="@+id/step3"
-        android:layout_width="match_parent"
-        android:layout_height="wrap_content"
-        android:layout_marginTop="@dimen/space_md"
-        android:visibility="@{model.state instanceof MigrationScreenState.RequestingKmpSwapInAddress}"
-        app:layout_constraintTop_toBottomOf="@id/title">
-=======
         android:id="@+id/processing_layout"
         android:layout_width="match_parent"
         android:layout_height="wrap_content"
@@ -256,7 +248,6 @@
           android:text="@string/legacy_migration_paused_swap_in"
           android:visibility="@{model.state instanceof MigrationScreenState.Paused.PendingSwapIn}"
           app:layout_constraintTop_toTopOf="parent" />
->>>>>>> 7837b264
 
         <TextView
           android:id="@+id/paused_disconnected_message"
@@ -304,16 +295,10 @@
         android:id="@+id/step_failure"
         android:layout_width="match_parent"
         android:layout_height="wrap_content"
-<<<<<<< HEAD
-        android:layout_marginTop="@dimen/space_md"
-        android:visibility="@{model.state instanceof MigrationScreenState.ReadyToClose || model.state instanceof MigrationScreenState.ClosingChannels || model.state instanceof MigrationScreenState.ChannelsClosed}"
-        app:layout_constraintTop_toBottomOf="@id/title">
-=======
         android:paddingHorizontal="@dimen/space_lg"
         android:paddingVertical="@dimen/space_md_p"
         android:visibility="@{model.state instanceof MigrationScreenState.Failure}"
         app:layout_constraintTop_toTopOf="parent">
->>>>>>> 7837b264
 
         <TextView
           android:id="@+id/error_title"
