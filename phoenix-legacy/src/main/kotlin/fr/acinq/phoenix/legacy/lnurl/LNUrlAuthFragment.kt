--- conflicted
+++ resolved
@@ -97,13 +97,8 @@
         else -> Unit
       }
     }
-<<<<<<< HEAD
-    mBinding.instructions.text = Converter.html(getString(R.string.lnurl_auth_instructions, model.domainToSignIn))
-    mBinding.progress.setText(Converter.html(getString(R.string.lnurl_auth_in_progress, model.domainToSignIn)))
-=======
     mBinding.instructions.text = Converter.html(getString(R.string.legacy_lnurl_auth_instructions, model.domainToSignIn))
     mBinding.progress.setText(Converter.html(getString(R.string.legacy_lnurl_auth_in_progress, model.domainToSignIn)))
->>>>>>> 7837b264
     mBinding.model = model
   }
 
@@ -186,20 +181,12 @@
       ;
     }
 
-<<<<<<< HEAD
-    /** Get the domain for the given [Url]. If eligible returns a legacy domain, or the full domain name otherwise (i.e. specs compliant). */
-=======
     /** Get the domain for the given [HttpUrl]. If eligible returns a legacy domain, or the full domain name otherwise (i.e. specs compliant). */
->>>>>>> 7837b264
     private fun isLegacyEligible(url: HttpUrl): Boolean {
       return LegacyDomain.values().any { it.host == url.host() }
     }
 
-<<<<<<< HEAD
-    /** Get the domain for the given [Url]. If eligible returns a legacy domain, or the full domain name otherwise (i.e. specs compliant). */
-=======
     /** Get the domain for the given [HttpUrl]. If eligible returns a legacy domain, or the full domain name otherwise (i.e. specs compliant). */
->>>>>>> 7837b264
     fun filterDomain(url: HttpUrl): String {
       return LegacyDomain.values().firstOrNull { it.host == url.host() }?.legacyCompatDomain ?: url.host()
     }
