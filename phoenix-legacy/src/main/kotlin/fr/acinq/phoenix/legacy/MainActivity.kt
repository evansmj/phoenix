/*
 * Copyright 2019 ACINQ SAS
 *
 * Licensed under the Apache License, Version 2.0 (the "License");
 * you may not use this file except in compliance with the License.
 * You may obtain a copy of the License at
 *
 *     http://www.apache.org/licenses/LICENSE-2.0
 *
 * Unless required by applicable law or agreed to in writing, software
 * distributed under the License is distributed on an "AS IS" BASIS,
 * WITHOUT WARRANTIES OR CONDITIONS OF ANY KIND, either express or implied.
 * See the License for the specific language governing permissions and
 * limitations under the License.
 */

package fr.acinq.phoenix.legacy

import android.annotation.SuppressLint
import android.content.Context
import android.content.Intent
import android.content.pm.ActivityInfo
import android.net.ConnectivityManager
import android.net.Network
import android.net.NetworkRequest
import android.os.Build
import android.os.Bundle
import android.os.Handler
import androidx.appcompat.app.AppCompatActivity
import androidx.databinding.DataBindingUtil
import androidx.lifecycle.ViewModelProvider
import androidx.lifecycle.lifecycleScope
import androidx.navigation.NavController
import androidx.navigation.findNavController
import fr.acinq.eclair.payment.PaymentFailed
import fr.acinq.eclair.payment.PaymentReceived
import fr.acinq.eclair.payment.PaymentSent
import fr.acinq.phoenix.legacy.background.EclairNodeService
import fr.acinq.phoenix.legacy.background.KitState
import fr.acinq.phoenix.legacy.databinding.ActivityMainBinding
import fr.acinq.phoenix.legacy.paymentdetails.PaymentDetailsFragment
import fr.acinq.phoenix.legacy.send.ReadInputFragmentDirections
import fr.acinq.phoenix.legacy.utils.LegacyAppStatus
import fr.acinq.phoenix.legacy.utils.Prefs
import fr.acinq.phoenix.legacy.utils.LegacyPrefsDatastore
import kotlinx.coroutines.delay
import org.slf4j.Logger
import org.slf4j.LoggerFactory


class MainActivity : AppCompatActivity() {

  val log: Logger = LoggerFactory.getLogger(MainActivity::class.java)
  private lateinit var mBinding: ActivityMainBinding
  private lateinit var app: AppViewModel

  private val networkCallback = object : ConnectivityManager.NetworkCallback() {
    override fun onAvailable(network: Network) {
      super.onAvailable(network)
      log.debug("network available")
      if (Prefs.isTorEnabled(applicationContext)) {
        app.service?.reconnectTor()
      }
      app.service?.refreshPeerConnectionState()
      Handler().postDelayed({ app.service?.sendTickReconnect() }, 1000)
    }

    override fun onLosing(network: Network, maxMsToLive: Int) {
      super.onLosing(network, maxMsToLive)
      log.info("losing network....")
    }

    override fun onUnavailable() {
      super.onUnavailable()
      log.info("network unavailable")
    }

    override fun onLost(network: Network) {
      super.onLost(network)
      log.info("network lost")
    }
  }

  private val navigationCallback = NavController.OnDestinationChangedListener { _, destination, args ->
    app.currentNav.value = destination.id
  }

  @SuppressLint("SourceLockedOrientationActivity")
  override fun onCreate(savedInstanceState: Bundle?) {
    super.onCreate(savedInstanceState)
    if (Build.VERSION.SDK_INT == Build.VERSION_CODES.N) {
      requestedOrientation = ActivityInfo.SCREEN_ORIENTATION_PORTRAIT
    }
    mBinding = DataBindingUtil.setContentView(this, R.layout.activity_main)
    app = ViewModelProvider(this).get(AppViewModel::class.java)
    app.navigationEvent.observe(this) {
      when (it) {
        is PaymentSent -> {
          val action = NavGraphMainDirections.globalActionAnyToPaymentDetails(PaymentDetailsFragment.OUTGOING, it.id().toString(), fromEvent = true)
          findNavController(R.id.nav_host_main).navigate(action)
        }
        is PaymentFailed -> {
          val action = NavGraphMainDirections.globalActionAnyToPaymentDetails(PaymentDetailsFragment.OUTGOING, it.id().toString(), fromEvent = true)
          findNavController(R.id.nav_host_main).navigate(action)
        }
        is PaymentReceived -> {
          val action = NavGraphMainDirections.globalActionAnyToPaymentDetails(PaymentDetailsFragment.INCOMING, it.paymentHash().toString(), fromEvent = true)
          findNavController(R.id.nav_host_main).navigate(action)
        }
        else -> log.info("unhandled navigation event $it")
      }
    }
    app.state.observe(this) {
      handleUriIntent()
    }
    app.currentURIIntent.observe(this) {
      handleUriIntent()
    }
    // app may be started with a payment request intent
    intent?.let { saveURIIntent(intent) }

    lifecycleScope.launchWhenResumed {
      LegacyPrefsDatastore.getLegacyAppStatus(applicationContext).collect {
        delay(500)
        if (it is LegacyAppStatus.NotRequired) {
          log.info("finishing legacy activity in state=${it.name()}")
<<<<<<< HEAD
          app.service?.closeConnections()
          delay(500)
=======
          delay(1000)
          app.service?.shutdown()
>>>>>>> 7837b264
          (application as AppContext).onLegacyFinish()
          finish()
        }
      }
    }
  }

  override fun onStart() {
    super.onStart()
    Intent(this, EclairNodeService::class.java).also { intent ->
      applicationContext.bindService(intent, app.serviceConnection, Context.BIND_AUTO_CREATE or Context.BIND_ADJUST_WITH_ACTIVITY)
    }
    findNavController(R.id.nav_host_main).addOnDestinationChangedListener(navigationCallback)
    val connectivityManager = applicationContext.getSystemService(Context.CONNECTIVITY_SERVICE) as ConnectivityManager?
    connectivityManager?.registerNetworkCallback(NetworkRequest.Builder().build(), networkCallback)
  }

  override fun onNewIntent(intent: Intent) {
    super.onNewIntent(intent)
    saveURIIntent(intent)
  }

  private fun saveURIIntent(intent: Intent) {
    val data = intent.data
    log.debug("reading URI intent=$intent with scheme=${data?.scheme} data=$data")
    if (data != null && data.scheme != null) {
      when (data.scheme) {
        "phoenix" -> {
          if (data.schemeSpecificPart.startsWith("bitcoin", ignoreCase = true)
            || data.schemeSpecificPart.startsWith("lightning", ignoreCase = true)
            || data.schemeSpecificPart.startsWith("lnurl", ignoreCase = true)
            || data.schemeSpecificPart.startsWith("lnbc", ignoreCase = true)
            || data.schemeSpecificPart.startsWith("lntb", ignoreCase = true)
          ) {
            app.currentURIIntent.value = data.schemeSpecificPart
          } else {
            // do nothing, just let the app open
          }
        }
        "bitcoin", "lightning", "lnurl" -> {
          app.currentURIIntent.value = data.toString()
        }
        else -> log.info("unhandled payment scheme $data")
      }
    }
  }

  private fun handleUriIntent() {
    val state = app.state.value
    log.debug("handle intent=${app.currentURIIntent.value} in state=$state")
    if (state is KitState.Started && app.currentURIIntent.value != null && app.currentNav.value != R.id.startup_fragment) {
      findNavController(R.id.nav_host_main).navigate(ReadInputFragmentDirections.globalActionAnyToReadInput(app.currentURIIntent.value!!))
      app.currentURIIntent.value = null
    }
  }

  override fun onStop() {
    super.onStop()
    findNavController(R.id.nav_host_main).removeOnDestinationChangedListener(navigationCallback)
    val connectivityManager = applicationContext.getSystemService(Context.CONNECTIVITY_SERVICE) as ConnectivityManager?
    connectivityManager?.unregisterNetworkCallback(networkCallback)
  }

  override fun onDestroy() {
    super.onDestroy()
    try {
      unbindService(app.serviceConnection)
    } catch (e: Exception) {
      log.error("failed to unbind activity from node service: {}", e.localizedMessage)
    }
    log.info("main activity destroyed")
  }

  fun getActivityThis(): Context {
    return this@MainActivity
  }
}<|MERGE_RESOLUTION|>--- conflicted
+++ resolved
@@ -124,13 +124,8 @@
         delay(500)
         if (it is LegacyAppStatus.NotRequired) {
           log.info("finishing legacy activity in state=${it.name()}")
-<<<<<<< HEAD
-          app.service?.closeConnections()
-          delay(500)
-=======
           delay(1000)
           app.service?.shutdown()
->>>>>>> 7837b264
           (application as AppContext).onLegacyFinish()
           finish()
         }
