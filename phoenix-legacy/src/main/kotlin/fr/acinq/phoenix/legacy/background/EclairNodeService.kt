/*
 * Copyright 2020 ACINQ SAS
 *
 * Licensed under the Apache License, Version 2.0 (the "License");
 * you may not use this file except in compliance with the License.
 * You may obtain a copy of the License at
 *
 *     http://www.apache.org/licenses/LICENSE-2.0
 *
 * Unless required by applicable law or agreed to in writing, software
 * distributed under the License is distributed on an "AS IS" BASIS,
 * WITHOUT WARRANTIES OR CONDITIONS OF ANY KIND, either express or implied.
 * See the License for the specific language governing permissions and
 * limitations under the License.
 */

package fr.acinq.phoenix.legacy.background

import akka.actor.ActorRef
import akka.actor.ActorSystem
import akka.actor.Props
import akka.pattern.Patterns
import akka.util.Timeout
import android.app.Notification
import android.app.PendingIntent
import android.app.Service
import android.content.Context
import android.content.Intent
import android.net.ConnectivityManager
import android.os.Binder
import android.os.Handler
import android.os.IBinder
import androidx.annotation.UiThread
import androidx.annotation.WorkerThread
import androidx.core.app.NotificationCompat
import androidx.core.app.NotificationManagerCompat
import androidx.lifecycle.LiveData
import androidx.lifecycle.MutableLiveData
import androidx.work.WorkManager
import com.google.android.gms.tasks.OnCompleteListener
import com.google.firebase.messaging.FirebaseMessaging
import com.msopentech.thali.toronionproxy.OnionProxyManager
import com.typesafe.config.ConfigFactory
import fr.acinq.bitcoin.scala.*
import fr.acinq.eclair.*
import fr.acinq.eclair.`package$`
import fr.acinq.eclair.blockchain.electrum.ElectrumClient
import fr.acinq.eclair.channel.*
import fr.acinq.eclair.crypto.LocalKeyManager
import fr.acinq.eclair.db.*
import fr.acinq.eclair.io.*
import fr.acinq.eclair.payment.*
import fr.acinq.eclair.payment.receive.MultiPartHandler
import fr.acinq.eclair.payment.relay.Relayer
import fr.acinq.eclair.payment.send.PaymentInitiator
import fr.acinq.eclair.wire.*
import fr.acinq.phoenix.legacy.*
import fr.acinq.phoenix.legacy.background.KitState.Bootstrap.Node.getKmpSwapInAddress
import fr.acinq.phoenix.legacy.db.AppDb
import fr.acinq.phoenix.legacy.db.Database
import fr.acinq.phoenix.legacy.db.PayToOpenMetaRepository
import fr.acinq.phoenix.legacy.db.PaymentMetaRepository
import fr.acinq.phoenix.legacy.utils.*
import fr.acinq.phoenix.legacy.utils.crypto.EncryptedSeed
import fr.acinq.phoenix.legacy.utils.crypto.SeedManager
import fr.acinq.phoenix.legacy.utils.tor.TorConnectionStatus
import fr.acinq.phoenix.legacy.utils.tor.TorEventHandler
import fr.acinq.phoenix.legacy.utils.tor.TorHelper
import kotlinx.coroutines.*
import org.bouncycastle.util.encoders.Hex
import org.greenrobot.eventbus.EventBus
import org.greenrobot.eventbus.Subscribe
import org.greenrobot.eventbus.ThreadMode
import org.slf4j.LoggerFactory
import scala.Option
import scala.Tuple2
import scala.collection.JavaConverters
import scala.collection.immutable.Seq
import scala.collection.immutable.`Seq$`
import scala.concurrent.Await
import scala.concurrent.duration.Duration
import scala.util.Either
import scala.util.Left
import scala.util.Right
import scodec.bits.ByteVector
import scodec.bits.`ByteVector$`
import java.io.IOException
import java.lang.Runnable
import java.net.UnknownHostException
import java.util.*
import java.util.concurrent.TimeUnit
import java.util.concurrent.locks.ReentrantLock
import kotlin.collections.Iterable
import kotlin.collections.List
import kotlin.collections.Map
import kotlin.collections.any
import kotlin.collections.emptyList
import kotlin.collections.filter
import kotlin.collections.filterNot
import kotlin.collections.fold
import kotlin.collections.forEach
import kotlin.collections.map
import kotlin.collections.maxOrNull
import kotlin.collections.plus
import kotlin.collections.reduce
import kotlin.collections.set
import kotlin.collections.toList
import scala.collection.immutable.List as ScalaList

/**
 * This service starts, runs, and stops the node. It maintains a [state] in an observable LiveData object, that
 * the GUI can watch and adapt to.
 *
 * This service is both `started` and `bound`. It can run headless, without a GUI but with a foreground
 * notification ; if there's a GUI binding to the service, then the notification is removed.
 *
 * This service also listens to some EventBus events.
 *
 * Note that this service can survive the GUI being killed. Still, it can be killed using the [shutdown] method
 * whenever the GUI stops.
 */
class EclairNodeService : Service() {

  companion object {
    const val EXTRA_REASON = "${BuildConfig.LIBRARY_PACKAGE_NAME}.SERVICE_SPAWN_REASON"
  }

  private val log = LoggerFactory.getLogger(this::class.java)
  private val serviceScope = CoroutineScope(Dispatchers.Main.immediate + SupervisorJob())
  private lateinit var notificationManager: NotificationManagerCompat
  private val notificationBuilder = NotificationCompat.Builder(this, Constants.NOTIF_CHANNEL_ID__HEADLESS)
  private val binder = NodeBinder()
  private lateinit var appContext: AppContext
  private var spawnReason: String? = null

  /** True if the service is running headless (that is without a GUI) and as such should show a notification. */
  @Volatile
  private var isHeadless = true
  private val receivedInBackground: MutableLiveData<List<MilliSatoshi>> = MutableLiveData(emptyList())

  // repositories for db access
  private lateinit var appDb: Database
  private lateinit var paymentMetaRepository: PaymentMetaRepository
  private lateinit var payToOpenMetaRepository: PayToOpenMetaRepository

  /** State of the service, provides access to the kit when it's started. Private so that it's not mutated from the outside. */
  private val _state = MutableLiveData<KitState>(KitState.Off)

  /** Public observable state that can be used by the UI */
  val state: LiveData<KitState> get() = _state

  /** Lock for state updates */
  private val stateLock = ReentrantLock()

  /** Shorthands methods to get the kit/api, if available */
  private val kit: Kit? get() = state.value?.kit()
  private val api: Eclair? get() = state.value?.api()

  /** State of network connections (Internet, Tor, Peer, Electrum). */
  val electrumConn = MutableLiveData(Constants.DEFAULT_NETWORK_INFO.electrumServer)
  val torConn = MutableLiveData(Constants.DEFAULT_NETWORK_INFO.torConnections)
  val peerConn = MutableLiveData(Constants.DEFAULT_NETWORK_INFO.lightningConnected)

  override fun onCreate() {
    super.onCreate()
    log.info("creating node service...")
    if (!EventBus.getDefault().isRegistered(this)) {
      EventBus.getDefault().register(this)
    }
    Prefs.getFCMToken(applicationContext) ?: run {
      FirebaseMessaging.getInstance().token.addOnCompleteListener(OnCompleteListener { task ->
        if (!task.isSuccessful) {
          log.warn("failed to retrieve fcm token: ", task.exception)
          return@OnCompleteListener
        }
        task.result?.let { serviceScope.launch { Prefs.saveFCMToken(applicationContext, it) } }
      })
    }
    appContext = AppContext.getInstance(applicationContext)
    appDb = AppDb.getInstance(applicationContext)
    paymentMetaRepository = PaymentMetaRepository.getInstance(appDb.paymentMetaQueries)
    payToOpenMetaRepository = PayToOpenMetaRepository.getInstance(appDb.payToOpenMetaQueries)
    notificationManager = NotificationManagerCompat.from(this)
    val intent = Intent(this, MainActivity::class.java).apply { addFlags(Intent.FLAG_ACTIVITY_CLEAR_TOP) }
    notificationBuilder.setSmallIcon(R.drawable.ic_phoenix_outline)
      .setOnlyAlertOnce(true)
<<<<<<< HEAD
      .setContentTitle(getString(R.string.notif__headless_title__default))
=======
      .setContentTitle(getString(R.string.legacy_notif__headless_title__default))
>>>>>>> 7837b264
      .setContentIntent(PendingIntent.getActivity(this, Constants.NOTIF_ID__HEADLESS, intent, PendingIntent.FLAG_IMMUTABLE or PendingIntent.FLAG_ONE_SHOT))
    log.info("service created")
  }

  override fun onBind(intent: Intent?): IBinder? {
    log.info("binding node service from intent=$intent")
    // UI is binding to the service. The service is not headless anymore and we can remove the notification.
    isHeadless = false
    stopForeground(STOP_FOREGROUND_REMOVE)
    notificationManager.cancel(Constants.NOTIF_ID__HEADLESS)
    return binder
  }

  /** When unbound, the service is running headless. */
  override fun onUnbind(intent: Intent?): Boolean {
    isHeadless = true
    return false
  }

  private val shutdownHandler = Handler()
  private val shutdownRunnable: Runnable = Runnable {
    if (isHeadless) {
      log.info("reached scheduled shutdown...")
      if (receivedInBackground.value == null || receivedInBackground.value!!.isEmpty()) {
        stopForeground(STOP_FOREGROUND_REMOVE)
      } else {
        stopForeground(STOP_FOREGROUND_DETACH)
        notificationManager.notify(Constants.NOTIF_ID__HEADLESS, notificationBuilder.setAutoCancel(true).build())
      }
      shutdown()
    }
  }

  /** Called when an intent is called for this service. */
  override fun onStartCommand(intent: Intent?, flags: Int, startId: Int): Int {
    super.onStartCommand(intent, flags, startId)
    log.info("start service from intent [ intent=$intent, flag=$flags, startId=$startId ]")
    val reason = intent?.getStringExtra(EXTRA_REASON)?.also { spawnReason = it }
    val encryptedSeed = SeedManager.getSeedFromDir(Wallet.getDatadir(applicationContext))
    when {
      state.value is KitState.Started -> {
        notifyForegroundService(getString(R.string.legacy_notif__headless_title__default), null)
      }
      encryptedSeed is EncryptedSeed.V2.NoAuth -> {
        try {
          EncryptedSeed.byteArray2ByteVector(encryptedSeed.decrypt()).run {
            log.info("starting kit from intent")
            notifyForegroundService(getString(R.string.legacy_notif__headless_title__default), null)
            startKit(this)
          }
        } catch (e: Exception) {
          log.info("failed to read encrypted seed=${encryptedSeed.name()}: ", e)
          if (reason == "IncomingPayment") {
            notifyForegroundService(getString(R.string.legacy_notif__headless_title__missed_incoming), getString(R.string.legacy_notif__headless_message__app_locked))
          } else {
            notifyForegroundService(getString(R.string.legacy_notif__headless_title__missed_fulfill), getString(R.string.legacy_notif__headless_message__pending_fulfill))
          }
        }
      }
      else -> {
        log.info("unhandled incoming payment with seed=${encryptedSeed?.name()}")
        if (reason == "IncomingPayment") {
          notifyForegroundService(getString(R.string.legacy_notif__headless_title__missed_incoming), getString(R.string.legacy_notif__headless_message__app_locked))
        } else {
          notifyForegroundService(getString(R.string.legacy_notif__headless_title__missed_fulfill), getString(R.string.legacy_notif__headless_message__pending_fulfill))
        }
      }
    }
    shutdownHandler.removeCallbacksAndMessages(null)
    shutdownHandler.postDelayed(shutdownRunnable, 60 * 1000)
    if (!isHeadless) {
      stopForeground(STOP_FOREGROUND_REMOVE)
    }
    return START_NOT_STICKY
  }

  override fun onDestroy() {
    super.onDestroy()
    EventBus.getDefault().unregister(this)
  }

  // ============================================================= //
  //                  START/STOP NODE AND SERVICE                  //
  // ============================================================= //

  /** Close database connections opened by the node */
  internal fun closeConnections() {
    kit?.run {
      nodeParams().db().audit().close()
      nodeParams().db().channels().close()
      nodeParams().db().payments().close()
      nodeParams().db().network().close()
      nodeParams().db().peers().close()
      nodeParams().db().pendingRelay().close()
      system().shutdown()
    } ?: log.warn("could not close kit connections because kit is not initialized!")
  }

  /** Shutdown the node, close connections and stop the service */
  fun shutdown() {
    closeConnections()
    log.info("shutting down service in state=${state.value?.getName()}")
    stopSelf()
    updateState(KitState.Off)
  }

  /**
   * This method launches the node startup process. The application state will be updated to reflect the
   * various stages of the node startup.
   *
   * If the kit is already starting, started, or failed to start, this method will return early and do nothing.
   */
  @UiThread
  fun startKit(seed: ByteVector) {
    // Check app state consistency. Use a lock because the [startKit] method can be called concurrently.
    // If the kit is already starting, started, or in error, the method returns.
    val canProceed = try {
      stateLock.lock()
      val state = _state.value
      if (state !is KitState.Off) {
        log.warn("ignore attempt to start kit with app state=${state?.getName()}")
        false
      } else {
        updateState(KitState.Bootstrap.Init, lazy = false)
        true
      }
    } catch (e: Exception) {
      log.error("error in state check when starting kit: ", e)
      false
    } finally {
      stateLock.unlock()
    }

    if (canProceed) {
      serviceScope.launch(Dispatchers.IO + CoroutineExceptionHandler { _, e ->
        log.info("aborted node startup with ${e.javaClass.simpleName}")
        when (e) {
          is NetworkException, is UnknownHostException -> {
            log.info("network error: ", e)
            updateState(KitState.Error.NoConnectivity)
          }
          is IOException, is IllegalAccessException -> {
            log.error("seed file not readable: ", e)
            updateState(KitState.Error.UnreadableData)
          }
          is InvalidElectrumAddress -> {
            log.error("cannot start with invalid electrum address: ", e)
            updateState(KitState.Error.InvalidElectrumAddress(e.address))
          }
          is TorSetupException -> {
            log.error("error when bootstrapping Tor: ", e)
            updateState(KitState.Error.Tor(e.localizedMessage ?: e.javaClass.simpleName))
          }
          else -> {
            log.error("error when starting node: ", e)
            updateState(KitState.Error.Generic(e.localizedMessage ?: e.javaClass.simpleName))
          }
        }
        if (isHeadless) {
          shutdown()
          stopForeground(STOP_FOREGROUND_REMOVE)
        }
      }) {
        log.debug("initiating node startup from state=${_state.value?.getName()}")
        Migration.doMigration(applicationContext)
        val (_kit, xpub) = doStartNode(applicationContext, seed)
        updateState(KitState.Started(_kit, xpub))
        LegacyChannelsWatcher.schedule(applicationContext)
      }
    }
  }

  /** Stop all background jobs that would be locking the eclair database. */
  @WorkerThread
  private fun cancelBackgroundJobs(context: Context) {
    val workManager = WorkManager.getInstance(context)
    try {
      val jobs = workManager.getWorkInfosByTag(LegacyChannelsWatcher.WATCHER_WORKER_TAG).get()
      if (jobs.isEmpty()) {
        log.info("no background jobs found")
      } else {
        for (job in jobs) {
          log.info("found a background job={}", job)
          workManager.cancelWorkById(job.id).result.get()
          log.info("successfully cancelled job={}", job)
        }
      }
    } catch (e: Exception) {
      log.error("failed to retrieve or cancel background jobs: ", e)
      throw RuntimeException("could not cancel background jobs")
    }
  }

  @WorkerThread
  private fun checkConnectivity(context: Context) {
    val cm = context.getSystemService(Context.CONNECTIVITY_SERVICE) as ConnectivityManager
    if (cm.activeNetworkInfo == null || !cm.activeNetworkInfo?.isConnected!!) {
      throw NetworkException()
    }
  }

  @WorkerThread
  private fun doStartNode(context: Context, seed: ByteVector): Pair<Kit, Xpub> {
    log.info("starting up node...")

    // load config from libs + application.conf in resources
    val defaultConfig = ConfigFactory.load()
    val config = Wallet.getOverrideConfig(context).withFallback(defaultConfig)
    val system = ActorSystem.create("system", config)
    system.registerOnTermination {
      log.info("system has been shutdown, all actors are terminated")
    }
    checkConnectivity(context)
    cancelBackgroundJobs(context)

    if (Prefs.isTorEnabled(context)) {
      log.info("using TOR...")
      updateState(KitState.Bootstrap.Tor)
      startTor()
      log.info("TOR has been bootstrapped")
    } else {
      log.info("using clear connection...")
    }

    updateState(KitState.Bootstrap.Node)
    val master = DeterministicWallet.generate(seed)
    val address = Wallet.buildAddress(master)
    val xpub = Wallet.buildXpub(master)

    Class.forName("org.sqlite.JDBC")
    val setup = Setup(Wallet.getDatadir(context), Option.apply(seed), Option.empty(), Option.apply(address), system)
    log.info("node setup ready, running library version ${BuildConfig.LIB_COMMIT} (${BuildConfig.LIB_CODE})")

    // we could do this only once, but we want to make sure that previous installs, that were using DNS resolution
    // (which caused issues related to IPv6) do overwrite the previous value
    val acinqNodeAddress = `NodeAddress$`.`MODULE$`.fromParts(Wallet.ACINQ.address().host, Wallet.ACINQ.address().port).get()
    setup.nodeParams().db().peers().addOrUpdatePeer(Wallet.ACINQ.nodeId(), acinqNodeAddress)
    log.info("added/updated ACINQ to peer database address=${acinqNodeAddress}")

    val nodeSupervisor = system!!.actorOf(Props.create(EclairSupervisor::class.java, applicationContext), "EclairSupervisor")
    system.eventStream().subscribe(nodeSupervisor, ChannelStateChanged::class.java)
    system.eventStream().subscribe(nodeSupervisor, ChannelSignatureSent::class.java)
    system.eventStream().subscribe(nodeSupervisor, Relayer.OutgoingChannels::class.java)
    system.eventStream().subscribe(nodeSupervisor, PeerConnected::class.java)
    system.eventStream().subscribe(nodeSupervisor, PeerDisconnected::class.java)
    system.eventStream().subscribe(nodeSupervisor, PaymentEvent::class.java)
    system.eventStream().subscribe(nodeSupervisor, SwapOutResponse::class.java)
    system.eventStream().subscribe(nodeSupervisor, SwapInPending::class.java)
    system.eventStream().subscribe(nodeSupervisor, SwapInConfirmed::class.java)
    system.eventStream().subscribe(nodeSupervisor, SwapInResponse::class.java)
    system.eventStream().subscribe(nodeSupervisor, PayToOpenRequestEvent::class.java)
    system.eventStream().subscribe(nodeSupervisor, PayToOpenResponse::class.java)
    system.eventStream().subscribe(nodeSupervisor, ElectrumClient.ElectrumEvent::class.java)
    system.eventStream().subscribe(nodeSupervisor, ChannelErrorOccurred::class.java)
    system.eventStream().subscribe(nodeSupervisor, MissedPayToOpenPayment::class.java)
    system.eventStream().subscribe(nodeSupervisor, PhoenixAndroidLegacyMigrateResponse::class.java)

    val kit = Await.result(setup.bootstrap(), Duration.create(60, TimeUnit.SECONDS))
    // this is only needed to create the peer when we don't yet have any channel, connection will be handled by the reconnection task
    kit.switchboard().tell(Peer.`Connect$`.`MODULE$`.apply(Wallet.ACINQ.nodeId(), Option.empty()), ActorRef.noSender())
    log.info("bootstrap complete")
    return Pair(kit, xpub)
  }

  // =============================================================== //
  //                    INTERACTION WITH THE NODE                    //
  // =============================================================== //

  /** Default timeout for awaiting akka futures' completion */
  private val shortTimeout = Timeout(Duration.create(10, TimeUnit.SECONDS))

  /** Longer timeout in some cases where the futures could take a long time to complete. */
  private val longTimeout = Timeout(Duration.create(30, TimeUnit.SECONDS))

  private suspend inline fun <T, R> T.askKit(crossinline block: T.() -> R): R = withContext(serviceScope.coroutineContext) {
    kit?.run {
      block()
    } ?: throw KitNotInitialized
  }

  /** Adds a channel to the database. */
  suspend fun decryptChannelData(data: ByteVector): HasCommitments {
    return kit?.let {
      Helpers.decrypt(it.nodeParams().privateKey().value(), data)
    } ?: throw KitNotInitialized
  }

  /** Adds a channel to the database. */
  suspend fun addChannels(channels: List<HasCommitments>) {
    kit?.let {
      channels.forEach { channel ->
        it.nodeParams().db().channels().addOrUpdateChannel(channel)
      }
    } ?: throw KitNotInitialized
  }

  /** Retrieves list of channels from router. Can filter by state. */
  suspend fun getChannels(channelState: State? = null): Iterable<RES_GETINFO> {
    return withContext(serviceScope.coroutineContext + Dispatchers.IO) {
      api?.run {
        val res = Await.result(channelsInfo(Option.apply(null), shortTimeout), Duration.Inf()) as scala.collection.Iterable<RES_GETINFO>
        val channels = JavaConverters.asJavaIterableConverter(res).asJava()
        channelState?.let {
          channels.filter { c -> c.state() == channelState }
        } ?: channels
      } ?: emptyList()
    }
  }

  /** Retrieves a channel from the router, using its long channel Id. */
  @UiThread
  suspend fun getChannel(channelId: ByteVector32): RES_GETINFO? {
    return withContext(serviceScope.coroutineContext + Dispatchers.IO) {
      api?.run { Await.result(channelInfo(Left.apply(channelId), shortTimeout), Duration.Inf()) as RES_GETINFO }
    }
  }

  suspend fun migrateChannels(address: String, channels: List<ByteVector32>): Map<Either<ByteVector32, ShortChannelId>, Either<Throwable, ChannelCommandResponse>> {
    return withContext(serviceScope.coroutineContext + Dispatchers.Default) {
      if (api == null || kit == null) throw KitNotInitialized
      val channelsId = channels.map { val id: Either<ByteVector32, ShortChannelId> = Left.apply(it); id }.let {
        JavaConverters.asScalaIteratorConverter(it.iterator()).asScala().toList()
      }

      val script = Script.write(`package$`.`MODULE$`.addressToPublicKeyScript(address, Wallet.getChainHash()))
      log.info("(migration) requesting to *mutual* close channels=$channels to script=${script.toHex()}")

      val result = Await.result(api!!.close(channelsId, Option.apply(script), Timeout(Duration.create(300, TimeUnit.SECONDS))), Duration.Inf())
      JavaConverters.mapAsJavaMapConverter(result).asJava()
    }
  }

  /** Mutual close all channels. Will throw if one channel closing does not work correctly. */
  @UiThread
  suspend fun mutualCloseAllChannels(address: String) = withContext(serviceScope.coroutineContext + Dispatchers.Default) {
    if (api != null && kit != null) {
      delay(500)
      val closeScriptPubKey = Option.apply(Script.write(`package$`.`MODULE$`.addressToPublicKeyScript(address, Wallet.getChainHash())))
      val channelIds = prepareClosing()
      log.info("requesting to *mutual* close channels=$channelIds")
      val closingResult = Await.result(api!!.close(channelIds, closeScriptPubKey, longTimeout), Duration.Inf())
      val successfullyClosed = handleClosingResult(closingResult)
      if (successfullyClosed == channelIds.size()) {
        Unit
      } else {
        throw ChannelsNotClosed(channelIds.size() - successfullyClosed)
      }
    } else throw KitNotInitialized
  }

  /** Unilaterally close all channels. Will throw if one channel closing does not work correctly. */
  @UiThread
  suspend fun forceCloseAllChannels() = withContext(serviceScope.coroutineContext + Dispatchers.Default) {
    if (api != null && kit != null) {
      delay(500)
      val channelIds = prepareClosing()
      log.info("requesting to *force* close channels=$channelIds")
      val closingResult = Await.result(api!!.forceClose(channelIds, longTimeout), Duration.Inf())
      val successfullyClosed = handleClosingResult(closingResult)
      if (successfullyClosed == channelIds.size()) {
        Unit
      } else {
        throw ChannelsNotClosed(channelIds.size() - successfullyClosed)
      }
    } else throw KitNotInitialized
  }

  /** Create a list of ids of channels to be closed. */
  @WorkerThread
  private suspend fun prepareClosing(): ScalaList<Either<ByteVector32, ShortChannelId>> {
    return getChannels().filterNot {
      it.state() is `CLOSING$` || it.state() is `CLOSED$`
    }.map {
      val id: Either<ByteVector32, ShortChannelId> = Left.apply(it.channelId())
      id
    }.run {
      JavaConverters.asScalaIteratorConverter(iterator()).asScala().toList()
    }
  }

  /** Handle the response of a closing request from the API. */
  @WorkerThread
  private fun handleClosingResult(result: scala.collection.immutable.Map<Either<ByteVector32, ShortChannelId>, Either<Throwable, ChannelCommandResponse>>): Int {
    val iterator = result.iterator()
    var successfullyClosed = 0
    while (iterator.hasNext()) {
      val res = iterator.next()
      val outcome = res._2
      if (outcome.isRight) {
        log.info("successfully closed channel=${res._1}")
        successfullyClosed++
      } else {
        log.info("failed to close channel=${res._1}: ", outcome.left().get() as Throwable)
      }
    }
    return successfullyClosed
  }

  /** Extracts the worst case (fee, ctlv expiry delta) scenario from the routing hints in a payment request. If the payment request has no routing hints, return (0, 0). */
  private fun getPessimisticRouteSettingsFromHint(amount: MilliSatoshi, paymentRequest: PaymentRequest): Pair<MilliSatoshi, CltvExpiryDelta> {
    val aggregateByRoutes = JavaConverters.asJavaCollectionConverter(paymentRequest.routingInfo()).asJavaCollection().toList()
      .map {
        // get the aggregate (fee, expiry) for this route
        JavaConverters.asJavaCollectionConverter(it).asJavaCollection().toList()
          .map { h -> Pair(`package$`.`MODULE$`.nodeFee(h.feeBase(), h.feeProportionalMillionths(), amount), h.cltvExpiryDelta()) }
          .fold(Pair(MilliSatoshi(0), CltvExpiryDelta(0))) { a, b -> Pair(a.first.`$plus`(b.first), a.second.`$plus`(b.second)) }
      }
    // return (max of fee, max of cltv expiry delta)
    return Pair(MilliSatoshi(aggregateByRoutes.map { p -> p.first.toLong() }.maxOrNull() ?: 0),
      CltvExpiryDelta(aggregateByRoutes.map { p -> p.second.toInt() }.maxOrNull() ?: 0)
    )
  }

  @UiThread
  suspend fun sendPaymentRequest(amount: MilliSatoshi, paymentRequest: PaymentRequest): UUID? = withContext(serviceScope.coroutineContext + Dispatchers.Default) {
    if (isHeadless) {
      throw CannotSendHeadless
    }
    kit?.run {
      val cltvExpiryDelta = if (paymentRequest.minFinalCltvExpiryDelta().isDefined) paymentRequest.minFinalCltvExpiryDelta().get() else Channel.MIN_CLTV_EXPIRY_DELTA()
      val isTrampoline = paymentRequest.nodeId() != Wallet.ACINQ.nodeId()

      val sendRequest: Any = if (isTrampoline) {
        // 1 - compute trampoline fee settings for this payment
        val trampolineFeeSettings = Prefs.getMaxTrampolineCustomFee(appContext.applicationContext)?.let { pref ->
          appContext.trampolineFeeSettings.value!!.filter {
            it.feeBase <= pref.feeBase && it.feeProportionalMillionths <= pref.feeProportionalMillionths
          } + pref
        } ?: run {
          appContext.trampolineFeeSettings.value!!
        }
        val feeSettingsFromHints = getPessimisticRouteSettingsFromHint(amount, paymentRequest)
        log.info("most expensive fee/expiry from payment request hints=$feeSettingsFromHints")
        val finalTrampolineFeesList = JavaConverters.asScalaBufferConverter(trampolineFeeSettings
          .map {
            // the fee from routing hints is ignored.
            Tuple2(`package$`.`MODULE$`.nodeFee(Converter.any2Msat(it.feeBase), it.feeProportionalMillionths, amount), it.cltvExpiry.`$plus`(feeSettingsFromHints.second))
          })
          .asScala().toList()

        // 2 - build trampoline payment object
        log.info("sending payment (trampoline) [ amount=$amount, fees=$finalTrampolineFeesList ] for pr=${PaymentRequest.write(paymentRequest)}")
        PaymentInitiator.SendTrampolinePaymentRequest(
          /* amount to send */ amount,
          /* payment request */ paymentRequest,
          /* trampoline node public key */ Wallet.ACINQ.nodeId(),
          /* fees and expiry delta for the trampoline node */ finalTrampolineFeesList,
          /* final cltv expiry delta */ cltvExpiryDelta,
          /* route params */ Option.apply(null)
        )
      } else {
        log.info("sending payment (direct) [ amount=$amount ] for pr=${PaymentRequest.write(paymentRequest)}")
        val customTlvs = `Seq$`.`MODULE$`.empty<Any>() as Seq<GenericTlv>
        PaymentInitiator.SendPaymentRequest(
          /* amount to send */ amount,
          /* paymentHash */ paymentRequest.paymentHash(),
          /* payment target */ paymentRequest.nodeId(),
          /* max attempts */ 5,
          /* final cltv expiry delta */ cltvExpiryDelta,
          /* payment request */ Option.apply(paymentRequest),
          /* external id */ Option.empty(),
          /* assisted routes */ paymentRequest.routingInfo(),
          /* route params */ Option.apply(null),
          /* custom cltvs */ customTlvs
        )
      }

      val res = Await.result(Patterns.ask(paymentInitiator(), sendRequest, shortTimeout), Duration.Inf())
      log.info("payment initiator has accepted request and returned $res")
      when (res) {
        is PaymentFailed -> {
          val failure = res.failures().mkString(", ")
          log.error("payment has failed: [ $failure ]")
          throw RuntimeException("payment failure: $failure")
        }
        is UUID -> res
        else -> {
          log.warn("unhandled payment initiator result: $res")
          null
        }
      }
    } ?: throw KitNotInitialized
  }

  /** Request swap-out details. */
  suspend fun requestSwapOut(amount: Satoshi, address: String, feeratePerKw: Long) = withContext(serviceScope.coroutineContext + Dispatchers.Default) {
    kit?.run {
      log.info("requesting swap-out request to address=$address with amount=$amount and fee=$feeratePerKw")
      switchboard().tell(Peer.SendSwapOutRequest(Wallet.ACINQ.nodeId(), amount, address, feeratePerKw), ActorRef.noSender())
      Unit
    } ?: throw KitNotInitialized
  }

  /** Request swap-in details. */
  suspend fun requestSwapIn() = withContext(serviceScope.coroutineContext + Dispatchers.Default) {
    kit?.run {
      switchboard().tell(Peer.SendSwapInRequest(Wallet.ACINQ.nodeId()), ActorRef.noSender())
      Unit
    } ?: throw KitNotInitialized
  }

  /** Generate a BOLT 11 payment request. */
  @UiThread
  suspend fun generatePaymentRequest(description: String, amount_opt: Option<MilliSatoshi>, expirySeconds: Long): PaymentRequest = withContext(serviceScope.coroutineContext + Dispatchers.Default) {
    kit?.run {
      val hop = PaymentRequest.ExtraHop(Wallet.ACINQ.nodeId(), ShortChannelId.peerId(nodeParams().nodeId()), MilliSatoshi(1000), 100, CltvExpiryDelta(144))
      val routes = ScalaList.empty<List<PaymentRequest.ExtraHop>>().`$colon$colon`(ScalaList.empty<PaymentRequest.ExtraHop>().`$colon$colon`(hop))
      doGeneratePaymentRequest(description, amount_opt, routes, paymentType = PaymentType.Standard(), expirySeconds = expirySeconds)
    } ?: throw KitNotInitialized
  }

  @WorkerThread
  private fun doGeneratePaymentRequest(
    description: String,
    amount_opt: Option<MilliSatoshi>,
    routes: ScalaList<ScalaList<PaymentRequest.ExtraHop>>,
    timeout: Timeout = shortTimeout,
    paymentType: String,
    expirySeconds: Long
  ): PaymentRequest {
    return kit?.run {
      val f = Patterns.ask(
        paymentHandler(),
        MultiPartHandler.ReceivePayment(
          /* amount */ amount_opt,
          /* description */ description,
          /* expiry in seconds */ Option.apply(expirySeconds),
          /* extra routing info */ routes,
          /* fallback onchain address */ Option.empty(),
          /* payment preimage */ Option.empty(),
          /* Standard, SwapIn,... */ paymentType
        ), timeout
      )
      Await.result(f, Duration.Inf()) as PaymentRequest
    } ?: throw KitNotInitialized
  }

  suspend fun getSentPaymentsFromPaymentHash(paymentHash: ByteVector32): List<OutgoingPayment> = withContext(serviceScope.coroutineContext + Dispatchers.Default) {
    kit?.run {
      JavaConverters.seqAsJavaListConverter(nodeParams().db().payments().listOutgoingPayments(paymentHash)).asJava()
    } ?: throw KitNotInitialized
  }

  suspend fun getSentPaymentsFromParentId(parentId: UUID): List<OutgoingPayment> = withContext(serviceScope.coroutineContext + Dispatchers.Default) {
    kit?.run {
      JavaConverters.seqAsJavaListConverter(nodeParams().db().payments().listOutgoingPayments(parentId)).asJava()
    } ?: throw KitNotInitialized
  }

  suspend fun getReceivedPayment(paymentHash: ByteVector32): Option<IncomingPayment> = withContext(serviceScope.coroutineContext + Dispatchers.Default) {
    kit?.run {
      nodeParams().db().payments().getIncomingPayment(paymentHash)
    } ?: throw KitNotInitialized
  }

  /** Fetches a list of payments from the eclair database, including metadata from the meta repository. */
  suspend fun getPayments(limit: Int?): List<PaymentWithMeta> = withContext(serviceScope.coroutineContext + Dispatchers.Default) {
    kit?.let {
      val t = System.currentTimeMillis()
<<<<<<< HEAD
      JavaConverters.seqAsJavaListConverter(it.nodeParams().db().payments().listPaymentsOverview(Option.apply(50))).asJava().map { p ->
=======
      val limitOpt: Option<Any> = limit?.let { Option.apply(it) } ?: Option.empty()
      JavaConverters.seqAsJavaListConverter(it.nodeParams().db().payments().listPaymentsOverview(limitOpt)).asJava().map { p ->
>>>>>>> 7837b264
        val id = when {
          p is PlainOutgoingPayment && p.parentId().isDefined -> p.parentId().get().toString()
          else -> p.paymentHash().toString()
        }
        PaymentWithMeta(p, paymentMetaRepository.get(id))
      }.also { log.debug("retrieved payment list in ${System.currentTimeMillis() - t}ms") }
    } ?: throw KitNotInitialized
  }

  /** Fetches a list of payments from the eclair database, including metadata from the meta repository. */
  suspend fun getPaymentsCount(): Long = withContext(serviceScope.coroutineContext + Dispatchers.Default) {
    kit?.nodeParams()?.db()?.payments()?.countAllPaymentsOverview() ?: throw KitNotInitialized
  }

  // =================================================== //
  //                     TOR HANDLING                    //
  // =================================================== //

  var torManager: OnionProxyManager? = null

  fun startTor() {
    torManager = TorHelper.bootstrap(applicationContext, object : TorEventHandler() {
      override fun onConnectionUpdate(name: String, status: TorConnectionStatus) {
        torConn.value?.run {
          this[name] = status
          torConn.postValue(this)
        }
      }
    })
  }

  @WorkerThread
  fun reconnectTor() {
    torManager?.run { enableNetwork(true) }
  }

  @UiThread
  suspend fun getTorInfo(cmd: String): String = withContext(serviceScope.coroutineContext + Dispatchers.Default) {
    torManager?.run { getInfo(cmd) } ?: throw RuntimeException("onion proxy manager not available")
  }

  // ===================================================== //
  //                  CONNECTION HANDLING                  //
  // ===================================================== //

  @Subscribe(threadMode = ThreadMode.MAIN)
  fun handleEvent(event: ElectrumClient.ElectrumReady) {
    log.debug("received electrum ready=$event")
    electrumConn.value = ElectrumServer(electrumAddress = event.serverAddress().toString(), blockHeight = event.height(), tipTime = event.tip().time())
  }

  @Subscribe(threadMode = ThreadMode.MAIN)
  fun handleEvent(event: ElectrumClient.`ElectrumDisconnected$`) {
    log.debug("received electrum disconnected=$event")
    electrumConn.value = null
  }

  @Subscribe(threadMode = ThreadMode.MAIN)
  fun handleEvent(event: PeerConnectionChange) {
    refreshPeerConnectionState()
  }

  private fun isConnectedToPeer(): Boolean = api?.run {
    try {
      JavaConverters.asJavaIterableConverter(
        Await.result(peers(shortTimeout), Duration.Inf()) as scala.collection.Iterable<Peer.PeerInfo>
      ).asJava().any { it.state().equals("CONNECTED", true) }
    } catch (e: Exception) {
      log.error("failed to retrieve connection state from peer: ${e.localizedMessage}")
      false
    }
  } ?: false

  /** Prevents spamming the peer */
  private var hasRefreshedFCMToken = false

  /** Check state of connection with peer and refresh the peer connection live data. If needed, register fcm token with peer. */
  fun refreshPeerConnectionState() {
    serviceScope.launch(Dispatchers.Default) {
      isConnectedToPeer().also {
        log.debug("peer connection ? $it")
        peerConn.postValue(it)
        if (it && !hasRefreshedFCMToken) {
          Prefs.getFCMToken(applicationContext)?.let { token ->
            refreshFCMToken(token)
            hasRefreshedFCMToken = true
          }
        }
      }
    }
  }

  /** Force the [fr.acinq.eclair.io.ReconnectionTask] to attempt reconnection to peer, if needed. */
  fun sendTickReconnect() {
    kit?.system()?.eventStream()?.publish(ReconnectionTask.`TickReconnect$`.`MODULE$`)
  }

  // ================================================ //
  //                  EVENTS HANDLING                 //
  // ================================================ //

  @Subscribe(threadMode = ThreadMode.BACKGROUND)
  fun handleEvent(event: ChannelClosingEvent) {
    // store channel closing event as an outgoing payment in database.
    kit?.run {
      serviceScope.launch(Dispatchers.IO + CoroutineExceptionHandler { _, e ->
        log.error("failed to save closing event=$event: ", e)
      }) {
        if (event.balance < MilliSatoshi(546_000)) {
          log.info("ignore closing channel event=$event because our balance is too small (${event.balance})")
        } else {
          val kmpSwapAddress = getKmpSwapInAddress()
          val isMigration = kmpSwapAddress == event.scriptDestMainOutput

          log.info("save closing channel event=$event isMigration=$isMigration")
          val id = UUID.randomUUID()
          val preimage = `package$`.`MODULE$`.randomBytes32()
          val paymentHash = Crypto.hash256(preimage.bytes())
          val date = System.currentTimeMillis()
          val fakeRecipientId = `package$`.`MODULE$`.randomKey().publicKey()
          val paymentCounterpart = OutgoingPayment(
            /* id and parent id */ id, id,
            /* use arbitrary external id to designate payment as channel closing counterpart */ Option.apply("closing-${event.channelId}"),
            /* placeholder payment hash */ paymentHash,
            /* type of payment */ if (isMigration) "KmpMigration" else "ClosingChannel",
            /* balance */ event.balance,
            /* recipient amount */ event.balance,
            /* fake recipient id */ fakeRecipientId,
            /* creation date */ date,
            /* payment request */ Option.empty(),
            /* payment is always successful */ OutgoingPaymentStatus.`Pending$`.`MODULE$`
          )
          nodeParams().db().payments().addOutgoingPayment(paymentCounterpart)
          paymentMetaRepository.insertClosing(id.toString(), event.closingType, event.channelId.toString(), event.spendingTxs, event.scriptDestMainOutput)
          val partialPayment = PaymentSent.PartialPayment(id, event.balance, MilliSatoshi(0), ByteVector32.Zeroes(), Option.empty(), date)
          val paymentCounterpartSent = PaymentSent(
            id, paymentHash, preimage, event.balance, fakeRecipientId,
            ScalaList.empty<PaymentSent.PartialPayment>().`$colon$colon`(partialPayment)
          )
          nodeParams().db().payments().updateOutgoingPayment(paymentCounterpartSent)
          EventBus.getDefault().post(PaymentPending())
        }
      }
    }
  }

  @Subscribe(threadMode = ThreadMode.BACKGROUND)
  fun handleEvent(event: SwapInConfirmed) {
    // a confirmed swap-in means that a channel was opened ; this event is stored as an incoming payment in payment database.
    kit?.run {
      serviceScope.launch(Dispatchers.Default + CoroutineExceptionHandler { _, e ->
        log.error("failed to create and settle payment request placeholder for ${event.bitcoinAddress()}: ", e)
      }) {
        log.info("saving swap-in=$event as incoming payment")

        // 1 - generate fake invoice
        val description = applicationContext.getString(R.string.legacy_paymentholder_swap_in_desc, event.bitcoinAddress())
        val pr = doGeneratePaymentRequest(
          description = description,
          amount_opt = Option.apply(event.amount()),
          routes = ScalaList.empty<ScalaList<PaymentRequest.ExtraHop>>(),
          timeout = Timeout(Duration.create(10, TimeUnit.MINUTES)),
          paymentType = PaymentType.SwapIn(),
          expirySeconds = 3600
        )

        // 2 - save payment in eclair db, and save additional metadata such as the address
        paymentMetaRepository.insertSwapIn(pr.paymentHash().toString(), event.bitcoinAddress())
        nodeParams().db().payments().receiveIncomingPayment(pr.paymentHash(), event.amount(), System.currentTimeMillis())
        log.info("swap-in=$event saved with payment_hash=${pr.paymentHash()}, amount=${pr.amount()}")

        // 3 - notify UI
        EventBus.getDefault().post(RemovePendingSwapIn(event.bitcoinAddress()))
        EventBus.getDefault().post(
          PaymentReceived(
            pr.paymentHash(),
            ScalaList.empty<PaymentReceived.PartialPayment>().`$colon$colon`(PaymentReceived.PartialPayment(event.amount(), ByteVector32.Zeroes(), System.currentTimeMillis()))
          )
        )
      }
    } ?: log.error("could not create and settle placeholder for on-chain payment because kit is not initialized")
  }

  @Subscribe(threadMode = ThreadMode.BACKGROUND)
  fun handleEvent(event: MissedPayToOpenPayment) {
    val message = getString(R.string.legacy_notif__pay_to_open_missed_too_small_message)
    notificationManager.notify(
      Constants.NOTIF_ID__MISSED_PAY_TO_OPEN, NotificationCompat.Builder(applicationContext, Constants.NOTIF_CHANNEL_ID__MISSED_PAY_TO_OPEN)
<<<<<<< HEAD
      .setSmallIcon(R.drawable.ic_phoenix_outline)
      .setContentTitle(getString(R.string.notif__pay_to_open_missed_too_small_title, Converter.printAmountPretty(event.amount(), applicationContext, withUnit = true)))
      .setContentText(message)
      .setStyle(NotificationCompat.BigTextStyle().bigText(message))
      .setContentIntent(PendingIntent.getActivity(applicationContext, Constants.NOTIF_ID__MISSED_PAY_TO_OPEN,
        Intent(applicationContext, MainActivity::class.java).apply { Intent.FLAG_ACTIVITY_NEW_TASK or Intent.FLAG_ACTIVITY_SINGLE_TOP }, PendingIntent.FLAG_IMMUTABLE or PendingIntent.FLAG_UPDATE_CURRENT))
      .setAutoCancel(true)
      .build())
=======
        .setSmallIcon(R.drawable.ic_phoenix_outline)
        .setContentTitle(getString(R.string.legacy_notif__pay_to_open_missed_too_small_title, Converter.printAmountPretty(event.amount(), applicationContext, withUnit = true)))
        .setContentText(message)
        .setStyle(NotificationCompat.BigTextStyle().bigText(message))
        .setContentIntent(
          PendingIntent.getActivity(
            applicationContext,
            Constants.NOTIF_ID__MISSED_PAY_TO_OPEN,
            Intent(applicationContext, MainActivity::class.java).apply { Intent.FLAG_ACTIVITY_NEW_TASK or Intent.FLAG_ACTIVITY_SINGLE_TOP },
            PendingIntent.FLAG_IMMUTABLE or PendingIntent.FLAG_UPDATE_CURRENT
          )
        )
        .setAutoCancel(true)
        .build()
    )
>>>>>>> 7837b264
  }

  @Subscribe(threadMode = ThreadMode.BACKGROUND)
  fun handleEvent(event: FCMToken) {
    refreshFCMToken(event.token)
  }

  /** Set or unset the FCM token with the peer, depending on the encrypted seed type. */
  fun refreshFCMToken(token: String?) {
    kit?.run {
      when (SeedManager.getSeedFromDir(Wallet.getDatadir(applicationContext))) {
        is EncryptedSeed.V2.NoAuth -> {
          log.info("registering fcm token=$token with node=${Wallet.ACINQ.nodeId()}")
          token?.let { switchboard().tell(Peer.SendSetFCMToken(Wallet.ACINQ.nodeId(), it), ActorRef.noSender()) }
        }
        else -> {
          log.info("unregistering fcm token from node=${Wallet.ACINQ.nodeId()}")
          switchboard().tell(Peer.SendUnsetFCMToken(Wallet.ACINQ.nodeId()), ActorRef.noSender())
        }
      }
    } ?: log.info("could not refresh fcm token because kit is not ready yet")
  }

  // =========================================================== //
  //                 STATE UPDATE & NOTIFICATIONS                //
  // =========================================================== //

  /**
   * Update the app mutable [_state] and show a notification if the service is headless.
   * @param newState The new state of the app.
   * @param lazy `true` to update with postValue, `false` to commit the state directly. If not lazy, this method MUST be called from the main thread!
   */
  @Synchronized
  private fun updateState(newState: KitState, lazy: Boolean = true) {
    log.info("updating state from {} to {} with headless={}", _state.value?.getName(), newState.getName(), isHeadless)
    if (_state.value != newState) {
      if (lazy) {
        _state.postValue(newState)
      } else {
        _state.value = newState
      }
    } else {
      log.debug("ignored attempt to update state=${_state.value} to state=$newState")
    }
  }

  /** Display a blocking notification and set the service as being foregrounded. */
  private fun notifyForegroundService(title: String?, message: String?) {
    log.debug("notifying foreground service with msg=$message")
    updateNotification(title, message).also { startForeground(Constants.NOTIF_ID__HEADLESS, it) }
  }

  private fun updateNotification(title: String?, message: String?): Notification {
    title?.let { notificationBuilder.setContentTitle(it) }
    message?.let {
      notificationBuilder.setContentText(message)
      notificationBuilder.setStyle(NotificationCompat.BigTextStyle().bigText(message))
    }
    return notificationBuilder.build().apply {
      notificationManager.notify(Constants.NOTIF_ID__HEADLESS, this)
    }
  }

  @Subscribe(threadMode = ThreadMode.BACKGROUND)
  fun handleEvent(event: PaymentReceived) {
    if (isHeadless) {
      handleReceivedPaymentHeadless(event.amount())
    }
  }

  private fun handleReceivedPaymentHeadless(amount: MilliSatoshi) {
    (receivedInBackground.value ?: emptyList()).run {
      this + amount
    }.let {
      val total = it.reduce { acc, amount -> acc.`$plus`(amount) }
      val message = getString(
        R.string.legacy_notif__headless_message__received_payment,
        Converter.printAmountPretty(total, applicationContext, withSign = false, withUnit = true),
        Converter.printFiatPretty(applicationContext, total, withSign = false, withUnit = true)
      )
      updateNotification(getString(R.string.legacy_notif__headless_title__received), message)
      receivedInBackground.postValue(it)
      shutdownHandler.removeCallbacksAndMessages(null)
      shutdownHandler.postDelayed(shutdownRunnable, 60 * 1000)
    }
  }

  inner class NodeBinder : Binder() {
    fun getService(): EclairNodeService = this@EclairNodeService
  }
}

/**
 * 4 possible states:
 * - idle, waiting for the node to be started ;
 * - the node is starting ;
 * - the node is started ;
 * - the node failed to start.
 */
sealed class KitState {

  /** Default state, the node is not started. */
  object Off : KitState()

  /** This is an utility state for clients who cannot reach the service but keep watch of the state. Should not be used internally. */
  object Disconnected : KitState()

  /** This is a transition state. The node is starting up and will soon either go to Started, or to Error. */
  sealed class Bootstrap : KitState() {
    object Init : Bootstrap()
    object Tor : Bootstrap()
    object Node : Bootstrap()
  }

  /** The node is started and we should be able to access the kit/api. */
  data class Started(internal val kit: Kit, internal val xpub: Xpub) : KitState() {
    internal val _api: Eclair by lazy {
      EclairImpl(kit)
    }
  }

  /** Startup has failed, the state contains the error details. */
  sealed class Error : KitState() {
    data class Generic(val message: String) : Error()
    data class Tor(val message: String) : Error()
    data class InvalidElectrumAddress(val address: String) : Error()
    object NoConnectivity : Error()
    object UnreadableData : Error()
  }

  /** Get a human readable state name */
  fun getName(): String = this.javaClass.simpleName

  /** Get the node's wallet master public key */
  fun getXpub(): Xpub? = if (this is Started) {
    xpub
  } else null

  /** Get node public key */
  fun getNodeId(): Crypto.PublicKey? = if (this is Started) {
    kit.nodeParams().nodeId()
  } else null

  /** Get node final address */
  fun getFinalAddress(): String? = if (this is Started) {
    try {
      kit.wallet().receiveAddress.value().get().get()
    } catch (e: Exception) {
      null
    }
  } else null

  /** Get node's current feerate per Kw */
  fun getFeeratePerKw(target: Int): Long? = kit()?.nodeParams()?.onChainFeeConf()?.feeEstimator()?.getFeeratePerKw(target)

  /** Get node public key */
  internal fun getKmpNodeId(): Crypto.PublicKey? = if (this is Started) {
    kit.nodeParams().keyManager().kmpNodeKey().publicKey()
  } else null

<<<<<<< HEAD
  /** Get a dual-funding swap-in address usable by the modern KMP application. */
  internal fun getKmpSwapInAddress(): String? = if (this is Started) {
    try {
      val master = kit.nodeParams().keyManager().master()
      Wallet.buildKmpSwapInAddress(master)
    } catch (e: Exception) {
      null
    }
  } else null
=======
  fun Kit.getKmpSwapInAddress(): String? = try {
    val nodeId = nodeParams().keyManager().kmpNodeKey().publicKey()
    val remoteExtendedPublicKey = "tpubDAmCFB21J9ExKBRPDcVxSvGs9jtcf8U1wWWbS1xTYmnUsuUHPCoFdCnEGxLE3THSWcQE48GHJnyz8XPbYUivBMbLSMBifFd3G9KmafkM9og"
    (nodeParams().keyManager() as LocalKeyManager).multisigSwapInAddress(nodeId, remoteExtendedPublicKey, 144 * 30 * 6)
  } catch (e: Exception) {
    null
  }
>>>>>>> 7837b264

  fun kit(): Kit? = if (this is Started) kit else null
  fun api(): Eclair? = if (this is Started) _api else null
}

data class Xpub(val xpub: String, val path: String)
data class ElectrumServer(val electrumAddress: String, val blockHeight: Int, val tipTime: Long)<|MERGE_RESOLUTION|>--- conflicted
+++ resolved
@@ -184,11 +184,7 @@
     val intent = Intent(this, MainActivity::class.java).apply { addFlags(Intent.FLAG_ACTIVITY_CLEAR_TOP) }
     notificationBuilder.setSmallIcon(R.drawable.ic_phoenix_outline)
       .setOnlyAlertOnce(true)
-<<<<<<< HEAD
-      .setContentTitle(getString(R.string.notif__headless_title__default))
-=======
       .setContentTitle(getString(R.string.legacy_notif__headless_title__default))
->>>>>>> 7837b264
       .setContentIntent(PendingIntent.getActivity(this, Constants.NOTIF_ID__HEADLESS, intent, PendingIntent.FLAG_IMMUTABLE or PendingIntent.FLAG_ONE_SHOT))
     log.info("service created")
   }
@@ -748,12 +744,8 @@
   suspend fun getPayments(limit: Int?): List<PaymentWithMeta> = withContext(serviceScope.coroutineContext + Dispatchers.Default) {
     kit?.let {
       val t = System.currentTimeMillis()
-<<<<<<< HEAD
-      JavaConverters.seqAsJavaListConverter(it.nodeParams().db().payments().listPaymentsOverview(Option.apply(50))).asJava().map { p ->
-=======
       val limitOpt: Option<Any> = limit?.let { Option.apply(it) } ?: Option.empty()
       JavaConverters.seqAsJavaListConverter(it.nodeParams().db().payments().listPaymentsOverview(limitOpt)).asJava().map { p ->
->>>>>>> 7837b264
         val id = when {
           p is PlainOutgoingPayment && p.parentId().isDefined -> p.parentId().get().toString()
           else -> p.paymentHash().toString()
@@ -942,16 +934,6 @@
     val message = getString(R.string.legacy_notif__pay_to_open_missed_too_small_message)
     notificationManager.notify(
       Constants.NOTIF_ID__MISSED_PAY_TO_OPEN, NotificationCompat.Builder(applicationContext, Constants.NOTIF_CHANNEL_ID__MISSED_PAY_TO_OPEN)
-<<<<<<< HEAD
-      .setSmallIcon(R.drawable.ic_phoenix_outline)
-      .setContentTitle(getString(R.string.notif__pay_to_open_missed_too_small_title, Converter.printAmountPretty(event.amount(), applicationContext, withUnit = true)))
-      .setContentText(message)
-      .setStyle(NotificationCompat.BigTextStyle().bigText(message))
-      .setContentIntent(PendingIntent.getActivity(applicationContext, Constants.NOTIF_ID__MISSED_PAY_TO_OPEN,
-        Intent(applicationContext, MainActivity::class.java).apply { Intent.FLAG_ACTIVITY_NEW_TASK or Intent.FLAG_ACTIVITY_SINGLE_TOP }, PendingIntent.FLAG_IMMUTABLE or PendingIntent.FLAG_UPDATE_CURRENT))
-      .setAutoCancel(true)
-      .build())
-=======
         .setSmallIcon(R.drawable.ic_phoenix_outline)
         .setContentTitle(getString(R.string.legacy_notif__pay_to_open_missed_too_small_title, Converter.printAmountPretty(event.amount(), applicationContext, withUnit = true)))
         .setContentText(message)
@@ -967,7 +949,6 @@
         .setAutoCancel(true)
         .build()
     )
->>>>>>> 7837b264
   }
 
   @Subscribe(threadMode = ThreadMode.BACKGROUND)
@@ -1128,25 +1109,13 @@
     kit.nodeParams().keyManager().kmpNodeKey().publicKey()
   } else null
 
-<<<<<<< HEAD
-  /** Get a dual-funding swap-in address usable by the modern KMP application. */
-  internal fun getKmpSwapInAddress(): String? = if (this is Started) {
-    try {
-      val master = kit.nodeParams().keyManager().master()
-      Wallet.buildKmpSwapInAddress(master)
-    } catch (e: Exception) {
-      null
-    }
-  } else null
-=======
   fun Kit.getKmpSwapInAddress(): String? = try {
     val nodeId = nodeParams().keyManager().kmpNodeKey().publicKey()
-    val remoteExtendedPublicKey = "tpubDAmCFB21J9ExKBRPDcVxSvGs9jtcf8U1wWWbS1xTYmnUsuUHPCoFdCnEGxLE3THSWcQE48GHJnyz8XPbYUivBMbLSMBifFd3G9KmafkM9og"
+    val remoteExtendedPublicKey = "xpub69q3sDXXsLuHVbmTrhqmEqYqTTsXJKahdfawXaYuUt6muf1PbZBnvqzFcwiT8Abpc13hY8BFafakwpPbVkatg9egwiMjed1cRrPM19b2Ma7"
     (nodeParams().keyManager() as LocalKeyManager).multisigSwapInAddress(nodeId, remoteExtendedPublicKey, 144 * 30 * 6)
   } catch (e: Exception) {
     null
   }
->>>>>>> 7837b264
 
   fun kit(): Kit? = if (this is Started) kit else null
   fun api(): Eclair? = if (this is Started) _api else null
