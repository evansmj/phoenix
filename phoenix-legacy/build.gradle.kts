--- conflicted
+++ resolved
@@ -31,11 +31,7 @@
     testInstrumentationRunner = "androidx.test.runner.AndroidJUnitRunner"
   }
   buildTypes {
-<<<<<<< HEAD
-    val libCode = 40
-=======
     val libCode = 50
->>>>>>> 7837b264
     getByName("debug") {
       resValue("string", "CHAIN", chain)
       buildConfigField("String", "CHAIN", chain)
@@ -114,8 +110,6 @@
 
   implementation("com.google.guava:listenablefuture:9999.0-empty-to-avoid-conflict-with-guava")
 
-  implementation("com.google.guava:listenablefuture:9999.0-empty-to-avoid-conflict-with-guava")
-
   // SQLDelight
   implementation("com.squareup.sqldelight:android-driver:${Versions.sqlDelight}")
 
