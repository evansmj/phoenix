--- conflicted
+++ resolved
@@ -29,13 +29,8 @@
     applicationId = "fr.acinq.phoenix.mainnet"
     minSdk = 24
     targetSdk = 33
-<<<<<<< HEAD
-    versionCode = 40
-    versionName = "1.4.25"
-=======
     versionCode = 41
     versionName = gitCommitHash()
->>>>>>> 14460bf4
     testInstrumentationRunner = "androidx.test.runner.AndroidJUnitRunner"
   }
   buildTypes {
