import java.io.ByteArrayOutputStream

plugins {
  id("com.android.application")
  kotlin("android")
  id("kotlin-kapt")
  id("kotlin-android-extensions")
  id("androidx.navigation.safeargs.kotlin")
  id("com.google.gms.google-services")
  id("com.squareup.sqldelight")
  id("kotlinx-serialization")
}

fun gitCommitHash(): String {
  val stream = ByteArrayOutputStream()
  project.exec {
    commandLine = "git rev-parse --verify --short HEAD".split(" ")
    standardOutput = stream
  }
  return String(stream.toByteArray()).split("\n").first()
}

val chain: String by project

android {
  compileSdk = 33
  ndkVersion = "23.1.7779620"
  defaultConfig {
    applicationId = "fr.acinq.phoenix.mainnet"
    minSdk = 24
    targetSdk = 33
<<<<<<< HEAD
    versionCode = 41
    versionName = "1.4.26"
=======
    versionCode = 43
    versionName = gitCommitHash()
>>>>>>> 0af98c69
    testInstrumentationRunner = "androidx.test.runner.AndroidJUnitRunner"
  }
  buildTypes {
    getByName("debug") {
      resValue("string", "CHAIN", chain)
      buildConfigField("String", "CHAIN", chain)
      isDebuggable = true
    }
    getByName("release") {
      resValue("string", "CHAIN", chain)
      buildConfigField("String", "CHAIN", chain)
      isMinifyEnabled = false
      isDebuggable = false
      proguardFiles(getDefaultProguardFile("proguard-android-optimize.txt"), "proguard-rules.pro")
    }
    applicationVariants.all {
      outputs.forEach {
        val chain = buildType.resValues.get("CHAIN")?.value ?: throw RuntimeException("a valid chain name is required")
        val apkName = "phoenix-${defaultConfig.versionCode}-${defaultConfig.versionName}-${chain.drop(1).dropLast(1)}-${buildType.name}.apk"
        (it as com.android.build.gradle.internal.api.BaseVariantOutputImpl).outputFileName = apkName
      }
    }
  }
  compileOptions {
    sourceCompatibility = JavaVersion.VERSION_1_8
    targetCompatibility = JavaVersion.VERSION_1_8
  }
  kotlinOptions {
    jvmTarget = "1.8"
  }
  packagingOptions {
    resources.merges.add("reference.conf")
  }
  buildFeatures {
    dataBinding = true
  }
  externalNativeBuild {
    cmake {
      path = file("CMakeLists.txt")
    }
  }
}

sqldelight {
  database("Database") {
    packageName = "fr.acinq.phoenix.legacy.db"
    sourceFolders = listOf("sqldelight")
    schemaOutputDirectory = file("src/main/sqldelight/databases")
  }
}

dependencies {
  implementation(fileTree("dir" to "libs", "include" to listOf("*.jar")))

  implementation("com.google.android.material:material:${Versions.AndroidLegacy.material}")

  // ANDROIDX
  implementation("androidx.core:core-ktx:${Versions.Android.ktx}")
  implementation("androidx.appcompat:appcompat:${Versions.AndroidLegacy.appCompat}")
  implementation("org.jetbrains.kotlinx:kotlinx-serialization-json:${Versions.serialization}")
  // ANDROIDX - navigation
  implementation("androidx.navigation:navigation-fragment-ktx:${Versions.AndroidLegacy.navigation}")
  implementation("androidx.navigation:navigation-ui-ktx:${Versions.AndroidLegacy.navigation}")
  // ANDROIDX - constraint layout
  implementation("androidx.constraintlayout:constraintlayout:${Versions.AndroidLegacy.constraint}")
  // ANDROIDX - viewmodel + livedata
  implementation("androidx.lifecycle:lifecycle-extensions:${Versions.AndroidLegacy.lifecycleExtensions}")
  implementation("androidx.lifecycle:lifecycle-viewmodel-ktx:${Versions.AndroidLegacy.lifecycle}")
  implementation("androidx.lifecycle:lifecycle-runtime-ktx:${Versions.AndroidLegacy.lifecycle}")
  implementation("androidx.lifecycle:lifecycle-common-java8:${Versions.AndroidLegacy.lifecycle}")
  // ANDROIDX - biometric
  implementation("androidx.biometric:biometric:${Versions.Android.biometrics}")
  // ANDROIDX - preferences
  implementation("androidx.preference:preference-ktx:${Versions.Android.prefs}")
  // ANDROIDX - work manager
  implementation("androidx.work:work-runtime-ktx:${Versions.AndroidLegacy.work}") {
    exclude(group = "com.google.guava", module = "listenablefuture")
  }
  // ANDROIDX - view pager 2
  implementation("androidx.viewpager2:viewpager2:${Versions.AndroidLegacy.viewpager}")

  // SQLDelight
  implementation("com.squareup.sqldelight:android-driver:${Versions.sqlDelight}")

  // logging
  implementation("org.slf4j:slf4j-api:${Versions.slf4j}")
  implementation("com.github.tony19:logback-android:${Versions.Android.logback}")

  // eclair core
  implementation("fr.acinq.secp256k1:secp256k1-kmp-jni-android:${Versions.secp256k1}")
  implementation("fr.acinq.eclair:eclair-core_2.11:${Versions.AndroidLegacy.eclair}")

  // eventbus
  implementation("org.greenrobot:eventbus:${Versions.AndroidLegacy.eventbus}")

  // zxing
  implementation("com.journeyapps:zxing-android-embedded:${Versions.Android.zxing}")

  // tests
  implementation("androidx.legacy:legacy-support-v4:1.0.0")
  testImplementation("junit:junit:4.13.2")
  androidTestImplementation("androidx.test:runner:${Versions.Android.testRunner}")
  androidTestImplementation("androidx.test.espresso:espresso-core:${Versions.Android.espresso}")

  // tor
  implementation("info.guardianproject:jtorctl:${Versions.AndroidLegacy.torCtl}") // controlling tor instance via its control port
  implementation("com.msopentech.thali:universal:${Versions.AndroidLegacy.torWrapper}") // core library for the tor wrapper
  implementation("com.msopentech.thali.toronionproxy.android:android:${Versions.AndroidLegacy.torWrapper}@aar")

  // firebase cloud messaging
  implementation("com.google.firebase:firebase-messaging:${Versions.Android.fcm}")
}<|MERGE_RESOLUTION|>--- conflicted
+++ resolved
@@ -29,13 +29,8 @@
     applicationId = "fr.acinq.phoenix.mainnet"
     minSdk = 24
     targetSdk = 33
-<<<<<<< HEAD
-    versionCode = 41
-    versionName = "1.4.26"
-=======
     versionCode = 43
     versionName = gitCommitHash()
->>>>>>> 0af98c69
     testInstrumentationRunner = "androidx.test.runner.AndroidJUnitRunner"
   }
   buildTypes {
