// !$*UTF8*$!
{
	archiveVersion = 1;
	classes = {
	};
	objectVersion = 52;
	objects = {

/* Begin PBXBuildFile section */
		53BEF2924096C8E7976D46E3 /* shapes.swift in Sources */ = {isa = PBXBuildFile; fileRef = 53BEF8EAA43946FC1C7A6E7E /* shapes.swift */; };
		53BEF4D5663CD782DC63DF63 /* colors.swift in Sources */ = {isa = PBXBuildFile; fileRef = 53BEFA112E0701FFD6B84217 /* colors.swift */; };
		53BEF90975122B844248569C /* ReceiveView.swift in Sources */ = {isa = PBXBuildFile; fileRef = 53BEFBC93C11EF306B9EB33A /* ReceiveView.swift */; };
		53BEF96EC93BBB4B6C9E0845 /* lang.swift in Sources */ = {isa = PBXBuildFile; fileRef = 53BEF6CBB2587136D25A625A /* lang.swift */; };
		53BEF981E71E3087871890F9 /* SendView.swift in Sources */ = {isa = PBXBuildFile; fileRef = 53BEFCB8A24A5FAA785AFD03 /* SendView.swift */; };
		53BEF98CDD61115030E87C12 /* uikitAppearance.swift in Sources */ = {isa = PBXBuildFile; fileRef = 53BEF9304C486A6B146ABE99 /* uikitAppearance.swift */; };
		53BEF9D42E536E6A78FFD425 /* CustomTextField.swift in Sources */ = {isa = PBXBuildFile; fileRef = 53BEFFBC23EE5A309A3DF575 /* CustomTextField.swift */; };
		53BEFA633D95514CA5C0422A /* ChannelsConfigurationView.swift in Sources */ = {isa = PBXBuildFile; fileRef = 53BEF648B3A03C66B611BC06 /* ChannelsConfigurationView.swift */; };
		53BEFBECABE13063AB28A4D6 /* publishers.swift in Sources */ = {isa = PBXBuildFile; fileRef = 53BEF60DF224046E5DE0FDCC /* publishers.swift */; };
		53BEFD54160278C5E393E319 /* HomeView.swift in Sources */ = {isa = PBXBuildFile; fileRef = 53BEFE171C182513A5762686 /* HomeView.swift */; };
		53BEFF4EDB40975C2123C63D /* ui.swift in Sources */ = {isa = PBXBuildFile; fileRef = 53BEFFB3CB63090BBCFF6A36 /* ui.swift */; };
		53BEFFEBEA9EBE7B27B53AF4 /* PaymentView.swift in Sources */ = {isa = PBXBuildFile; fileRef = 53BEF4DAE061532668494988 /* PaymentView.swift */; };
		7555FF7F242A565900829871 /* AppDelegate.swift in Sources */ = {isa = PBXBuildFile; fileRef = 7555FF7E242A565900829871 /* AppDelegate.swift */; };
		7555FF81242A565900829871 /* SceneDelegate.swift in Sources */ = {isa = PBXBuildFile; fileRef = 7555FF80242A565900829871 /* SceneDelegate.swift */; };
		7555FF83242A565900829871 /* ContentView.swift in Sources */ = {isa = PBXBuildFile; fileRef = 7555FF82242A565900829871 /* ContentView.swift */; };
		7555FF85242A565B00829871 /* Assets.xcassets in Resources */ = {isa = PBXBuildFile; fileRef = 7555FF84242A565B00829871 /* Assets.xcassets */; };
		7555FF88242A565B00829871 /* Preview Assets.xcassets in Resources */ = {isa = PBXBuildFile; fileRef = 7555FF87242A565B00829871 /* Preview Assets.xcassets */; };
		7555FF8B242A565B00829871 /* LaunchScreen.storyboard in Resources */ = {isa = PBXBuildFile; fileRef = 7555FF89242A565B00829871 /* LaunchScreen.storyboard */; };
		7555FF96242A565B00829871 /* phoenix-iosTests.swift in Sources */ = {isa = PBXBuildFile; fileRef = 7555FF95242A565B00829871 /* phoenix-iosTests.swift */; };
		7555FFA1242A565B00829871 /* phoenix-iosUITests.swift in Sources */ = {isa = PBXBuildFile; fileRef = 7555FFA0242A565B00829871 /* phoenix-iosUITests.swift */; };
		C8D7A70EFE0F071ACA0AE246 /* QRCodeScanner.swift in Sources */ = {isa = PBXBuildFile; fileRef = C8D7A607F036B3184C3D6EED /* QRCodeScanner.swift */; };
		C8D7A74B29EAFF2EBD73BC6B /* ConfigurationView.swift in Sources */ = {isa = PBXBuildFile; fileRef = C8D7AFF1A7C09789C6CF2D06 /* ConfigurationView.swift */; };
		C8D7A84CCF914B08BDB03BE6 /* RestoreWalletView.swift in Sources */ = {isa = PBXBuildFile; fileRef = C8D7A44147508AA19378B739 /* RestoreWalletView.swift */; };
		C8D7AA4B09B32AD99C88BB5E /* DisplayConfigurationView.swift in Sources */ = {isa = PBXBuildFile; fileRef = C8D7A986A61CCD64FA661B88 /* DisplayConfigurationView.swift */; };
		C8D7AB09E80CE2B6AE270A97 /* TorConfigurationView.swift in Sources */ = {isa = PBXBuildFile; fileRef = C8D7A2BD01ADA0DE6034AE0F /* TorConfigurationView.swift */; };
		C8D7ABB189B14D3104ABB50D /* AboutView.swift in Sources */ = {isa = PBXBuildFile; fileRef = C8D7A2327BC90150A3E1493D /* AboutView.swift */; };
		C8D7ABC95B979B59AF5A7CA7 /* InitializationView.swift in Sources */ = {isa = PBXBuildFile; fileRef = C8D7A209301A31C14A982ECD /* InitializationView.swift */; };
		C8D7AFF5BC5754DBBEEB2688 /* ElectrumConfigurationView.swift in Sources */ = {isa = PBXBuildFile; fileRef = C8D7A1F8A123C59199C182C2 /* ElectrumConfigurationView.swift */; };
		DC0732EC263CA6C3004CB88D /* PaymentOptionsView.swift in Sources */ = {isa = PBXBuildFile; fileRef = DC0732EB263CA6C3004CB88D /* PaymentOptionsView.swift */; };
		DC09085825B5E43900A46136 /* String+VersionComparison.swift in Sources */ = {isa = PBXBuildFile; fileRef = DC09085725B5E43900A46136 /* String+VersionComparison.swift */; };
		DC09086325B626B300A46136 /* ConnectionsPopover.swift in Sources */ = {isa = PBXBuildFile; fileRef = DC09086225B626B300A46136 /* ConnectionsPopover.swift */; };
		DC0994B0263A074C003031CA /* InfoGrid.swift in Sources */ = {isa = PBXBuildFile; fileRef = DC0994AF263A074C003031CA /* InfoGrid.swift */; };
		DC142135261E72320075857A /* AboutHTML.swift in Sources */ = {isa = PBXBuildFile; fileRef = DC142134261E72320075857A /* AboutHTML.swift */; };
		DC142140261E72E40075857A /* AnyHTML.swift in Sources */ = {isa = PBXBuildFile; fileRef = DC14213F261E72E40075857A /* AnyHTML.swift */; };
		DC142148261F5DCE0075857A /* AdvancedSecurityHTML.swift in Sources */ = {isa = PBXBuildFile; fileRef = DC142147261F5DCE0075857A /* AdvancedSecurityHTML.swift */; };
		DC18C418256FE22300A2D083 /* Prefs.swift in Sources */ = {isa = PBXBuildFile; fileRef = DC18C417256FE22300A2D083 /* Prefs.swift */; };
		DC18C41D256FF91100A2D083 /* Utils.swift in Sources */ = {isa = PBXBuildFile; fileRef = DC18C41C256FF91100A2D083 /* Utils.swift */; };
		DC1D2B4B2593EB860036AD38 /* CurrencyUnit.swift in Sources */ = {isa = PBXBuildFile; fileRef = DC1D2B4A2593EB850036AD38 /* CurrencyUnit.swift */; };
		DC1D2B502594CE900036AD38 /* FormattedAmount.swift in Sources */ = {isa = PBXBuildFile; fileRef = DC1D2B4F2594CE900036AD38 /* FormattedAmount.swift */; };
		DC4195D825FA6EBA008F0888 /* DYPopoverView in Frameworks */ = {isa = PBXBuildFile; productRef = DC4195D725FA6EBA008F0888 /* DYPopoverView */; };
		DC48D2C42593DE30008D138C /* TextFieldCurrencyStyler.swift in Sources */ = {isa = PBXBuildFile; fileRef = DC48D2C32593DE30008D138C /* TextFieldCurrencyStyler.swift */; };
		DC49DA8E258BB882005BC4BC /* ScaledButtonStyle.swift in Sources */ = {isa = PBXBuildFile; fileRef = DC49DA8D258BB882005BC4BC /* ScaledButtonStyle.swift */; };
		DC649FDC2577002300853C46 /* KotlinExtensions.swift in Sources */ = {isa = PBXBuildFile; fileRef = DC649FDB2577002300853C46 /* KotlinExtensions.swift */; };
		DC67654E25655D93004D4263 /* Colors.xcassets in Resources */ = {isa = PBXBuildFile; fileRef = DC67654D25655D93004D4263 /* Colors.xcassets */; };
		DC682FE8258175CE00CA1114 /* Popover.swift in Sources */ = {isa = PBXBuildFile; fileRef = DC682FE7258175CE00CA1114 /* Popover.swift */; };
		DC72C2F125A3CBD6008A927A /* GoogleService-Info.plist in Resources */ = {isa = PBXBuildFile; fileRef = DC72C2F025A3CBD6008A927A /* GoogleService-Info.plist */; };
		DC72C32F25A51797008A927A /* UserDefaults+Codable.swift in Sources */ = {isa = PBXBuildFile; fileRef = DC72C32E25A51797008A927A /* UserDefaults+Codable.swift */; };
		DC72C33425A51AAC008A927A /* CurrencyPrefs.swift in Sources */ = {isa = PBXBuildFile; fileRef = DC72C33325A51AAC008A927A /* CurrencyPrefs.swift */; };
		DC72C33925A663CA008A927A /* QRCode.swift in Sources */ = {isa = PBXBuildFile; fileRef = DC72C33825A663CA008A927A /* QRCode.swift */; };
		DC8107D3255F1FC1002084A3 /* RecoverySeedView.swift in Sources */ = {isa = PBXBuildFile; fileRef = DC8107D2255F1FC1002084A3 /* RecoverySeedView.swift */; };
		DC81B79F25BF2AA200F5A52C /* MVI.swift in Sources */ = {isa = PBXBuildFile; fileRef = DC81B79E25BF2AA200F5A52C /* MVI.swift */; };
		DC89857F25914747007B253F /* UIApplicationState+Phoenix.swift in Sources */ = {isa = PBXBuildFile; fileRef = DC89857E25914747007B253F /* UIApplicationState+Phoenix.swift */; };
		DC9473FA261270B4008D7242 /* MVI+Mock.swift in Sources */ = {isa = PBXBuildFile; fileRef = DC9473F9261270B4008D7242 /* MVI+Mock.swift */; };
		DC99E90925B78FA800FB20F7 /* EnabledSecurity.swift in Sources */ = {isa = PBXBuildFile; fileRef = DC99E90825B78FA800FB20F7 /* EnabledSecurity.swift */; };
		DC99E94025BA141000FB20F7 /* LocalWebView.swift in Sources */ = {isa = PBXBuildFile; fileRef = DC99E93F25BA141000FB20F7 /* LocalWebView.swift */; };
		DC99E94D25BA258C00FB20F7 /* about.html in Resources */ = {isa = PBXBuildFile; fileRef = DC99E94825BA258C00FB20F7 /* about.html */; };
		DC99E94E25BA258C00FB20F7 /* advancedSecurity.html in Resources */ = {isa = PBXBuildFile; fileRef = DC99E94A25BA258C00FB20F7 /* advancedSecurity.html */; };
		DC99E95825BA2BA800FB20F7 /* about.css in Resources */ = {isa = PBXBuildFile; fileRef = DC99E95625BA2BA800FB20F7 /* about.css */; };
		DC99E95925BA2BA800FB20F7 /* advancedSecurity.css in Resources */ = {isa = PBXBuildFile; fileRef = DC99E95725BA2BA800FB20F7 /* advancedSecurity.css */; };
		DC9B8EE225D72CC200E13818 /* ForceCloseChannelsView.swift in Sources */ = {isa = PBXBuildFile; fileRef = DC9B8EE125D72CC200E13818 /* ForceCloseChannelsView.swift */; };
		DCACF6F02566D0A60009B01E /* Data+Hexadecimal.swift in Sources */ = {isa = PBXBuildFile; fileRef = DCACF6EF2566D0A60009B01E /* Data+Hexadecimal.swift */; };
		DCACF6FA2566D0BA0009B01E /* KeyStoreError.swift in Sources */ = {isa = PBXBuildFile; fileRef = DCACF6F52566D0BA0009B01E /* KeyStoreError.swift */; };
		DCACF6FB2566D0BA0009B01E /* GenericPasswordStore.swift in Sources */ = {isa = PBXBuildFile; fileRef = DCACF6F62566D0BA0009B01E /* GenericPasswordStore.swift */; };
		DCACF6FC2566D0BA0009B01E /* AppSecurity.swift in Sources */ = {isa = PBXBuildFile; fileRef = DCACF6F72566D0BA0009B01E /* AppSecurity.swift */; };
		DCACF6FD2566D0BA0009B01E /* SecurityFile.swift in Sources */ = {isa = PBXBuildFile; fileRef = DCACF6F82566D0BA0009B01E /* SecurityFile.swift */; };
		DCACF6FE2566D0BA0009B01E /* GenericPasswordConvertible.swift in Sources */ = {isa = PBXBuildFile; fileRef = DCACF6F92566D0BA0009B01E /* GenericPasswordConvertible.swift */; };
		DCACF7092566D0F00009B01E /* AppAccessView.swift in Sources */ = {isa = PBXBuildFile; fileRef = DCACF7082566D0F00009B01E /* AppAccessView.swift */; };
		DCACF70E256701870009B01E /* LockView.swift in Sources */ = {isa = PBXBuildFile; fileRef = DCACF70D256701870009B01E /* LockView.swift */; };
		DCB04685260D162C007FDA37 /* ViewName.swift in Sources */ = {isa = PBXBuildFile; fileRef = DCB04684260D162C007FDA37 /* ViewName.swift */; };
		DCB0DB8A255AE42F005B29C8 /* PhoenixShared.framework in Frameworks */ = {isa = PBXBuildFile; fileRef = DCB0DB83255AE42F005B29C8 /* PhoenixShared.framework */; };
		DCB0DBB1255AEE22005B29C8 /* PhoenixShared.framework in Embed Frameworks */ = {isa = PBXBuildFile; fileRef = DCB0DB83255AE42F005B29C8 /* PhoenixShared.framework */; settings = {ATTRIBUTES = (CodeSignOnCopy, RemoveHeadersOnCopy, ); }; };
		DCB6235A25B0A42D005AD4B7 /* ComingSoonView.swift in Sources */ = {isa = PBXBuildFile; fileRef = DCB6235925B0A42D005AD4B7 /* ComingSoonView.swift */; };
		DCC46F1625C3521C005D32D9 /* FirebaseMessaging in Frameworks */ = {isa = PBXBuildFile; productRef = DC72C31825A3CF87008A927A /* FirebaseMessaging */; };
		DCD6FD17262A2DBB00B0A6E8 /* KotlinFlow.swift in Sources */ = {isa = PBXBuildFile; fileRef = DCD6FD16262A2DBB00B0A6E8 /* KotlinFlow.swift */; };
		DCE1E5FA26418183005465B8 /* Toast.swift in Sources */ = {isa = PBXBuildFile; fileRef = DCE1E5F926418183005465B8 /* Toast.swift */; };
		DCE1E5FC26432B4C005465B8 /* KotlinPublishers.swift in Sources */ = {isa = PBXBuildFile; fileRef = DCE1E5FB26432B4C005465B8 /* KotlinPublishers.swift */; };
		DCED09D42625DBC4005D5EE2 /* AnimationCompletion.swift in Sources */ = {isa = PBXBuildFile; fileRef = DCED09D32625DBC4005D5EE2 /* AnimationCompletion.swift */; };
		DCF360D02591018300E92031 /* CloseChannelsView.swift in Sources */ = {isa = PBXBuildFile; fileRef = DCF360CF2591018300E92031 /* CloseChannelsView.swift */; };
		DCFA8759260E6F2E00AE8953 /* IntroView.swift in Sources */ = {isa = PBXBuildFile; fileRef = DCFA8758260E6F2E00AE8953 /* IntroView.swift */; };
		DCFA876D260E91E600AE8953 /* IntroContainer.swift in Sources */ = {isa = PBXBuildFile; fileRef = DCFA876C260E91E600AE8953 /* IntroContainer.swift */; };
		F4AED297257A50CD009485C1 /* LogsConfigurationViewerView.swift in Sources */ = {isa = PBXBuildFile; fileRef = F4AED295257A50CD009485C1 /* LogsConfigurationViewerView.swift */; };
		F4AED298257A50CD009485C1 /* LogsConfigurationView.swift in Sources */ = {isa = PBXBuildFile; fileRef = F4AED296257A50CD009485C1 /* LogsConfigurationView.swift */; };
/* End PBXBuildFile section */

/* Begin PBXContainerItemProxy section */
		7555FF92242A565B00829871 /* PBXContainerItemProxy */ = {
			isa = PBXContainerItemProxy;
			containerPortal = 7555FF73242A565900829871 /* Project object */;
			proxyType = 1;
			remoteGlobalIDString = 7555FF7A242A565900829871;
			remoteInfo = "phoenix-ios";
		};
		7555FF9D242A565B00829871 /* PBXContainerItemProxy */ = {
			isa = PBXContainerItemProxy;
			containerPortal = 7555FF73242A565900829871 /* Project object */;
			proxyType = 1;
			remoteGlobalIDString = 7555FF7A242A565900829871;
			remoteInfo = "phoenix-ios";
		};
		DCB0DBAF255AEE0E005B29C8 /* PBXContainerItemProxy */ = {
			isa = PBXContainerItemProxy;
			containerPortal = 7555FF73242A565900829871 /* Project object */;
			proxyType = 1;
			remoteGlobalIDString = DCB0DB82255AE42F005B29C8;
			remoteInfo = "phoenix-ios-framework";
		};
/* End PBXContainerItemProxy section */

/* Begin PBXCopyFilesBuildPhase section */
		F43B86AD24A49FA7004C1291 /* Embed Frameworks */ = {
			isa = PBXCopyFilesBuildPhase;
			buildActionMask = 2147483647;
			dstPath = "";
			dstSubfolderSpec = 10;
			files = (
				DCB0DBB1255AEE22005B29C8 /* PhoenixShared.framework in Embed Frameworks */,
			);
			name = "Embed Frameworks";
			runOnlyForDeploymentPostprocessing = 0;
		};
/* End PBXCopyFilesBuildPhase section */

/* Begin PBXFileReference section */
		53BEF4DAE061532668494988 /* PaymentView.swift */ = {isa = PBXFileReference; fileEncoding = 4; lastKnownFileType = sourcecode.swift; path = PaymentView.swift; sourceTree = "<group>"; };
		53BEF60DF224046E5DE0FDCC /* publishers.swift */ = {isa = PBXFileReference; fileEncoding = 4; lastKnownFileType = sourcecode.swift; path = publishers.swift; sourceTree = "<group>"; };
		53BEF648B3A03C66B611BC06 /* ChannelsConfigurationView.swift */ = {isa = PBXFileReference; fileEncoding = 4; lastKnownFileType = sourcecode.swift; path = ChannelsConfigurationView.swift; sourceTree = "<group>"; };
		53BEF6CBB2587136D25A625A /* lang.swift */ = {isa = PBXFileReference; fileEncoding = 4; lastKnownFileType = sourcecode.swift; path = lang.swift; sourceTree = "<group>"; };
		53BEF8EAA43946FC1C7A6E7E /* shapes.swift */ = {isa = PBXFileReference; fileEncoding = 4; lastKnownFileType = sourcecode.swift; path = shapes.swift; sourceTree = "<group>"; };
		53BEF9304C486A6B146ABE99 /* uikitAppearance.swift */ = {isa = PBXFileReference; fileEncoding = 4; lastKnownFileType = sourcecode.swift; path = uikitAppearance.swift; sourceTree = "<group>"; };
		53BEFA112E0701FFD6B84217 /* colors.swift */ = {isa = PBXFileReference; fileEncoding = 4; lastKnownFileType = sourcecode.swift; path = colors.swift; sourceTree = "<group>"; };
		53BEFBC93C11EF306B9EB33A /* ReceiveView.swift */ = {isa = PBXFileReference; fileEncoding = 4; lastKnownFileType = sourcecode.swift; path = ReceiveView.swift; sourceTree = "<group>"; };
		53BEFCB8A24A5FAA785AFD03 /* SendView.swift */ = {isa = PBXFileReference; fileEncoding = 4; lastKnownFileType = sourcecode.swift; path = SendView.swift; sourceTree = "<group>"; };
		53BEFE171C182513A5762686 /* HomeView.swift */ = {isa = PBXFileReference; fileEncoding = 4; lastKnownFileType = sourcecode.swift; path = HomeView.swift; sourceTree = "<group>"; };
		53BEFFB3CB63090BBCFF6A36 /* ui.swift */ = {isa = PBXFileReference; fileEncoding = 4; lastKnownFileType = sourcecode.swift; path = ui.swift; sourceTree = "<group>"; };
		53BEFFBC23EE5A309A3DF575 /* CustomTextField.swift */ = {isa = PBXFileReference; fileEncoding = 4; lastKnownFileType = sourcecode.swift; path = CustomTextField.swift; sourceTree = "<group>"; };
		7555FF7B242A565900829871 /* Phoenix.app */ = {isa = PBXFileReference; explicitFileType = wrapper.application; includeInIndex = 0; path = Phoenix.app; sourceTree = BUILT_PRODUCTS_DIR; };
		7555FF7E242A565900829871 /* AppDelegate.swift */ = {isa = PBXFileReference; lastKnownFileType = sourcecode.swift; path = AppDelegate.swift; sourceTree = "<group>"; };
		7555FF80242A565900829871 /* SceneDelegate.swift */ = {isa = PBXFileReference; lastKnownFileType = sourcecode.swift; path = SceneDelegate.swift; sourceTree = "<group>"; };
		7555FF82242A565900829871 /* ContentView.swift */ = {isa = PBXFileReference; lastKnownFileType = sourcecode.swift; path = ContentView.swift; sourceTree = "<group>"; };
		7555FF84242A565B00829871 /* Assets.xcassets */ = {isa = PBXFileReference; lastKnownFileType = folder.assetcatalog; path = Assets.xcassets; sourceTree = "<group>"; };
		7555FF87242A565B00829871 /* Preview Assets.xcassets */ = {isa = PBXFileReference; lastKnownFileType = folder.assetcatalog; path = "Preview Assets.xcassets"; sourceTree = "<group>"; };
		7555FF8A242A565B00829871 /* Base */ = {isa = PBXFileReference; lastKnownFileType = file.storyboard; name = Base; path = Base.lproj/LaunchScreen.storyboard; sourceTree = "<group>"; };
		7555FF8C242A565B00829871 /* Info.plist */ = {isa = PBXFileReference; lastKnownFileType = text.plist.xml; path = Info.plist; sourceTree = "<group>"; };
		7555FF91242A565B00829871 /* phoenix-iosTests.xctest */ = {isa = PBXFileReference; explicitFileType = wrapper.cfbundle; includeInIndex = 0; path = "phoenix-iosTests.xctest"; sourceTree = BUILT_PRODUCTS_DIR; };
		7555FF95242A565B00829871 /* phoenix-iosTests.swift */ = {isa = PBXFileReference; lastKnownFileType = sourcecode.swift; path = "phoenix-iosTests.swift"; sourceTree = "<group>"; };
		7555FF97242A565B00829871 /* Info.plist */ = {isa = PBXFileReference; lastKnownFileType = text.plist.xml; path = Info.plist; sourceTree = "<group>"; };
		7555FF9C242A565B00829871 /* phoenix-iosUITests.xctest */ = {isa = PBXFileReference; explicitFileType = wrapper.cfbundle; includeInIndex = 0; path = "phoenix-iosUITests.xctest"; sourceTree = BUILT_PRODUCTS_DIR; };
		7555FFA0242A565B00829871 /* phoenix-iosUITests.swift */ = {isa = PBXFileReference; lastKnownFileType = sourcecode.swift; path = "phoenix-iosUITests.swift"; sourceTree = "<group>"; };
		7555FFA2242A565B00829871 /* Info.plist */ = {isa = PBXFileReference; lastKnownFileType = text.plist.xml; path = Info.plist; sourceTree = "<group>"; };
		C8D7A1F8A123C59199C182C2 /* ElectrumConfigurationView.swift */ = {isa = PBXFileReference; fileEncoding = 4; lastKnownFileType = sourcecode.swift; path = ElectrumConfigurationView.swift; sourceTree = "<group>"; };
		C8D7A209301A31C14A982ECD /* InitializationView.swift */ = {isa = PBXFileReference; fileEncoding = 4; lastKnownFileType = sourcecode.swift; path = InitializationView.swift; sourceTree = "<group>"; };
		C8D7A2327BC90150A3E1493D /* AboutView.swift */ = {isa = PBXFileReference; fileEncoding = 4; lastKnownFileType = sourcecode.swift; path = AboutView.swift; sourceTree = "<group>"; };
		C8D7A2BD01ADA0DE6034AE0F /* TorConfigurationView.swift */ = {isa = PBXFileReference; fileEncoding = 4; lastKnownFileType = sourcecode.swift; path = TorConfigurationView.swift; sourceTree = "<group>"; };
		C8D7A44147508AA19378B739 /* RestoreWalletView.swift */ = {isa = PBXFileReference; fileEncoding = 4; lastKnownFileType = sourcecode.swift; path = RestoreWalletView.swift; sourceTree = "<group>"; };
		C8D7A607F036B3184C3D6EED /* QRCodeScanner.swift */ = {isa = PBXFileReference; fileEncoding = 4; lastKnownFileType = sourcecode.swift; path = QRCodeScanner.swift; sourceTree = "<group>"; };
		C8D7A986A61CCD64FA661B88 /* DisplayConfigurationView.swift */ = {isa = PBXFileReference; fileEncoding = 4; lastKnownFileType = sourcecode.swift; path = DisplayConfigurationView.swift; sourceTree = "<group>"; };
		C8D7AFF1A7C09789C6CF2D06 /* ConfigurationView.swift */ = {isa = PBXFileReference; fileEncoding = 4; lastKnownFileType = sourcecode.swift; path = ConfigurationView.swift; sourceTree = "<group>"; };
		DC0732EB263CA6C3004CB88D /* PaymentOptionsView.swift */ = {isa = PBXFileReference; lastKnownFileType = sourcecode.swift; path = PaymentOptionsView.swift; sourceTree = "<group>"; };
		DC09085725B5E43900A46136 /* String+VersionComparison.swift */ = {isa = PBXFileReference; lastKnownFileType = sourcecode.swift; path = "String+VersionComparison.swift"; sourceTree = "<group>"; };
		DC09086225B626B300A46136 /* ConnectionsPopover.swift */ = {isa = PBXFileReference; lastKnownFileType = sourcecode.swift; path = ConnectionsPopover.swift; sourceTree = "<group>"; };
		DC0994AF263A074C003031CA /* InfoGrid.swift */ = {isa = PBXFileReference; lastKnownFileType = sourcecode.swift; path = InfoGrid.swift; sourceTree = "<group>"; };
		DC142134261E72320075857A /* AboutHTML.swift */ = {isa = PBXFileReference; lastKnownFileType = sourcecode.swift; path = AboutHTML.swift; sourceTree = "<group>"; };
		DC14213F261E72E40075857A /* AnyHTML.swift */ = {isa = PBXFileReference; lastKnownFileType = sourcecode.swift; path = AnyHTML.swift; sourceTree = "<group>"; };
		DC142147261F5DCE0075857A /* AdvancedSecurityHTML.swift */ = {isa = PBXFileReference; lastKnownFileType = sourcecode.swift; path = AdvancedSecurityHTML.swift; sourceTree = "<group>"; };
		DC18C417256FE22300A2D083 /* Prefs.swift */ = {isa = PBXFileReference; lastKnownFileType = sourcecode.swift; path = Prefs.swift; sourceTree = "<group>"; };
		DC18C41C256FF91100A2D083 /* Utils.swift */ = {isa = PBXFileReference; lastKnownFileType = sourcecode.swift; path = Utils.swift; sourceTree = "<group>"; };
		DC1D2B4A2593EB850036AD38 /* CurrencyUnit.swift */ = {isa = PBXFileReference; lastKnownFileType = sourcecode.swift; path = CurrencyUnit.swift; sourceTree = "<group>"; };
		DC1D2B4F2594CE900036AD38 /* FormattedAmount.swift */ = {isa = PBXFileReference; lastKnownFileType = sourcecode.swift; path = FormattedAmount.swift; sourceTree = "<group>"; };
		DC48D2C32593DE30008D138C /* TextFieldCurrencyStyler.swift */ = {isa = PBXFileReference; lastKnownFileType = sourcecode.swift; path = TextFieldCurrencyStyler.swift; sourceTree = "<group>"; };
		DC49DA8D258BB882005BC4BC /* ScaledButtonStyle.swift */ = {isa = PBXFileReference; lastKnownFileType = sourcecode.swift; path = ScaledButtonStyle.swift; sourceTree = "<group>"; };
		DC649FDB2577002300853C46 /* KotlinExtensions.swift */ = {isa = PBXFileReference; lastKnownFileType = sourcecode.swift; path = KotlinExtensions.swift; sourceTree = "<group>"; };
		DC67654D25655D93004D4263 /* Colors.xcassets */ = {isa = PBXFileReference; lastKnownFileType = folder.assetcatalog; path = Colors.xcassets; sourceTree = "<group>"; };
		DC682FE7258175CE00CA1114 /* Popover.swift */ = {isa = PBXFileReference; lastKnownFileType = sourcecode.swift; path = Popover.swift; sourceTree = "<group>"; };
		DC72C2B925A3A450008A927A /* Phoenix.entitlements */ = {isa = PBXFileReference; lastKnownFileType = text.plist.entitlements; path = Phoenix.entitlements; sourceTree = "<group>"; };
		DC72C2F025A3CBD6008A927A /* GoogleService-Info.plist */ = {isa = PBXFileReference; fileEncoding = 4; lastKnownFileType = text.plist.xml; path = "GoogleService-Info.plist"; sourceTree = "<group>"; };
		DC72C32E25A51797008A927A /* UserDefaults+Codable.swift */ = {isa = PBXFileReference; lastKnownFileType = sourcecode.swift; path = "UserDefaults+Codable.swift"; sourceTree = "<group>"; };
		DC72C33325A51AAC008A927A /* CurrencyPrefs.swift */ = {isa = PBXFileReference; lastKnownFileType = sourcecode.swift; path = CurrencyPrefs.swift; sourceTree = "<group>"; };
		DC72C33825A663CA008A927A /* QRCode.swift */ = {isa = PBXFileReference; lastKnownFileType = sourcecode.swift; path = QRCode.swift; sourceTree = "<group>"; };
		DC8107D2255F1FC1002084A3 /* RecoverySeedView.swift */ = {isa = PBXFileReference; lastKnownFileType = sourcecode.swift; path = RecoverySeedView.swift; sourceTree = "<group>"; };
		DC81B79E25BF2AA200F5A52C /* MVI.swift */ = {isa = PBXFileReference; fileEncoding = 4; lastKnownFileType = sourcecode.swift; path = MVI.swift; sourceTree = "<group>"; };
		DC89857E25914747007B253F /* UIApplicationState+Phoenix.swift */ = {isa = PBXFileReference; lastKnownFileType = sourcecode.swift; path = "UIApplicationState+Phoenix.swift"; sourceTree = "<group>"; };
		DC9473F9261270B4008D7242 /* MVI+Mock.swift */ = {isa = PBXFileReference; lastKnownFileType = sourcecode.swift; path = "MVI+Mock.swift"; sourceTree = "<group>"; };
		DC99E90825B78FA800FB20F7 /* EnabledSecurity.swift */ = {isa = PBXFileReference; lastKnownFileType = sourcecode.swift; path = EnabledSecurity.swift; sourceTree = "<group>"; };
		DC99E93F25BA141000FB20F7 /* LocalWebView.swift */ = {isa = PBXFileReference; lastKnownFileType = sourcecode.swift; path = LocalWebView.swift; sourceTree = "<group>"; };
		DC99E94925BA258C00FB20F7 /* Base */ = {isa = PBXFileReference; lastKnownFileType = text.html; name = Base; path = Base.lproj/about.html; sourceTree = "<group>"; };
		DC99E94B25BA258C00FB20F7 /* Base */ = {isa = PBXFileReference; lastKnownFileType = text.html; name = Base; path = Base.lproj/advancedSecurity.html; sourceTree = "<group>"; };
		DC99E95625BA2BA800FB20F7 /* about.css */ = {isa = PBXFileReference; fileEncoding = 4; lastKnownFileType = text.css; path = about.css; sourceTree = "<group>"; };
		DC99E95725BA2BA800FB20F7 /* advancedSecurity.css */ = {isa = PBXFileReference; fileEncoding = 4; lastKnownFileType = text.css; path = advancedSecurity.css; sourceTree = "<group>"; };
		DC9B8EE125D72CC200E13818 /* ForceCloseChannelsView.swift */ = {isa = PBXFileReference; lastKnownFileType = sourcecode.swift; path = ForceCloseChannelsView.swift; sourceTree = "<group>"; };
		DCACF6EF2566D0A60009B01E /* Data+Hexadecimal.swift */ = {isa = PBXFileReference; fileEncoding = 4; lastKnownFileType = sourcecode.swift; path = "Data+Hexadecimal.swift"; sourceTree = "<group>"; };
		DCACF6F52566D0BA0009B01E /* KeyStoreError.swift */ = {isa = PBXFileReference; fileEncoding = 4; lastKnownFileType = sourcecode.swift; path = KeyStoreError.swift; sourceTree = "<group>"; };
		DCACF6F62566D0BA0009B01E /* GenericPasswordStore.swift */ = {isa = PBXFileReference; fileEncoding = 4; lastKnownFileType = sourcecode.swift; path = GenericPasswordStore.swift; sourceTree = "<group>"; };
		DCACF6F72566D0BA0009B01E /* AppSecurity.swift */ = {isa = PBXFileReference; fileEncoding = 4; lastKnownFileType = sourcecode.swift; path = AppSecurity.swift; sourceTree = "<group>"; };
		DCACF6F82566D0BA0009B01E /* SecurityFile.swift */ = {isa = PBXFileReference; fileEncoding = 4; lastKnownFileType = sourcecode.swift; path = SecurityFile.swift; sourceTree = "<group>"; };
		DCACF6F92566D0BA0009B01E /* GenericPasswordConvertible.swift */ = {isa = PBXFileReference; fileEncoding = 4; lastKnownFileType = sourcecode.swift; path = GenericPasswordConvertible.swift; sourceTree = "<group>"; };
		DCACF7082566D0F00009B01E /* AppAccessView.swift */ = {isa = PBXFileReference; fileEncoding = 4; lastKnownFileType = sourcecode.swift; path = AppAccessView.swift; sourceTree = "<group>"; };
		DCACF70D256701870009B01E /* LockView.swift */ = {isa = PBXFileReference; lastKnownFileType = sourcecode.swift; path = LockView.swift; sourceTree = "<group>"; };
		DCB04684260D162C007FDA37 /* ViewName.swift */ = {isa = PBXFileReference; lastKnownFileType = sourcecode.swift; path = ViewName.swift; sourceTree = "<group>"; };
		DCB0DB83255AE42F005B29C8 /* PhoenixShared.framework */ = {isa = PBXFileReference; explicitFileType = wrapper.framework; includeInIndex = 0; path = PhoenixShared.framework; sourceTree = BUILT_PRODUCTS_DIR; };
		DCB6235925B0A42D005AD4B7 /* ComingSoonView.swift */ = {isa = PBXFileReference; lastKnownFileType = sourcecode.swift; path = ComingSoonView.swift; sourceTree = "<group>"; };
		DCD6FD16262A2DBB00B0A6E8 /* KotlinFlow.swift */ = {isa = PBXFileReference; lastKnownFileType = sourcecode.swift; path = KotlinFlow.swift; sourceTree = "<group>"; };
		DCE1E5F926418183005465B8 /* Toast.swift */ = {isa = PBXFileReference; lastKnownFileType = sourcecode.swift; path = Toast.swift; sourceTree = "<group>"; };
		DCE1E5FB26432B4C005465B8 /* KotlinPublishers.swift */ = {isa = PBXFileReference; lastKnownFileType = sourcecode.swift; path = KotlinPublishers.swift; sourceTree = "<group>"; };
		DCED09D32625DBC4005D5EE2 /* AnimationCompletion.swift */ = {isa = PBXFileReference; lastKnownFileType = sourcecode.swift; path = AnimationCompletion.swift; sourceTree = "<group>"; };
		DCF360CF2591018300E92031 /* CloseChannelsView.swift */ = {isa = PBXFileReference; fileEncoding = 4; lastKnownFileType = sourcecode.swift; path = CloseChannelsView.swift; sourceTree = "<group>"; };
		DCFA8758260E6F2E00AE8953 /* IntroView.swift */ = {isa = PBXFileReference; lastKnownFileType = sourcecode.swift; path = IntroView.swift; sourceTree = "<group>"; };
		DCFA876C260E91E600AE8953 /* IntroContainer.swift */ = {isa = PBXFileReference; lastKnownFileType = sourcecode.swift; path = IntroContainer.swift; sourceTree = "<group>"; };
		F4AED295257A50CD009485C1 /* LogsConfigurationViewerView.swift */ = {isa = PBXFileReference; fileEncoding = 4; lastKnownFileType = sourcecode.swift; path = LogsConfigurationViewerView.swift; sourceTree = "<group>"; };
		F4AED296257A50CD009485C1 /* LogsConfigurationView.swift */ = {isa = PBXFileReference; fileEncoding = 4; lastKnownFileType = sourcecode.swift; path = LogsConfigurationView.swift; sourceTree = "<group>"; };
/* End PBXFileReference section */

/* Begin PBXFrameworksBuildPhase section */
		7555FF78242A565900829871 /* Frameworks */ = {
			isa = PBXFrameworksBuildPhase;
			buildActionMask = 2147483647;
			files = (
				DC4195D825FA6EBA008F0888 /* DYPopoverView in Frameworks */,
				DCC46F1625C3521C005D32D9 /* FirebaseMessaging in Frameworks */,
				DCB0DB8A255AE42F005B29C8 /* PhoenixShared.framework in Frameworks */,
			);
			runOnlyForDeploymentPostprocessing = 0;
		};
		7555FF8E242A565B00829871 /* Frameworks */ = {
			isa = PBXFrameworksBuildPhase;
			buildActionMask = 2147483647;
			files = (
			);
			runOnlyForDeploymentPostprocessing = 0;
		};
		7555FF99242A565B00829871 /* Frameworks */ = {
			isa = PBXFrameworksBuildPhase;
			buildActionMask = 2147483647;
			files = (
			);
			runOnlyForDeploymentPostprocessing = 0;
		};
		DCB0DB80255AE42F005B29C8 /* Frameworks */ = {
			isa = PBXFrameworksBuildPhase;
			buildActionMask = 2147483647;
			files = (
			);
			runOnlyForDeploymentPostprocessing = 0;
		};
/* End PBXFrameworksBuildPhase section */

/* Begin PBXGroup section */
		53BEF0A8669F9379E4E4596F /* logs */ = {
			isa = PBXGroup;
			children = (
				F4AED296257A50CD009485C1 /* LogsConfigurationView.swift */,
				F4AED295257A50CD009485C1 /* LogsConfigurationViewerView.swift */,
			);
			path = logs;
			sourceTree = "<group>";
		};
		53BEF0E7A62D4973FCC99476 /* widgets */ = {
			isa = PBXGroup;
			children = (
				53BEFFBC23EE5A309A3DF575 /* CustomTextField.swift */,
				C8D7A607F036B3184C3D6EED /* QRCodeScanner.swift */,
				DCE1E5F926418183005465B8 /* Toast.swift */,
				DC682FE7258175CE00CA1114 /* Popover.swift */,
				DC72C33825A663CA008A927A /* QRCode.swift */,
				DC09086225B626B300A46136 /* ConnectionsPopover.swift */,
				DC99E93F25BA141000FB20F7 /* LocalWebView.swift */,
				DC0994AF263A074C003031CA /* InfoGrid.swift */,
			);
			path = widgets;
			sourceTree = "<group>";
		};
		53BEF1337AFCFF0AE82A46BD /* utils */ = {
			isa = PBXGroup;
			children = (
				53BEFFB3CB63090BBCFF6A36 /* ui.swift */,
				53BEF6CBB2587136D25A625A /* lang.swift */,
				53BEF60DF224046E5DE0FDCC /* publishers.swift */,
				53BEF8EAA43946FC1C7A6E7E /* shapes.swift */,
				DC18C417256FE22300A2D083 /* Prefs.swift */,
				DC18C41C256FF91100A2D083 /* Utils.swift */,
				DC649FDB2577002300853C46 /* KotlinExtensions.swift */,
				DCE1E5FB26432B4C005465B8 /* KotlinPublishers.swift */,
				DCD6FD16262A2DBB00B0A6E8 /* KotlinFlow.swift */,
				DC1D2B4A2593EB850036AD38 /* CurrencyUnit.swift */,
				DC1D2B4F2594CE900036AD38 /* FormattedAmount.swift */,
				DC72C33325A51AAC008A927A /* CurrencyPrefs.swift */,
				DCB04684260D162C007FDA37 /* ViewName.swift */,
				DCED09D32625DBC4005D5EE2 /* AnimationCompletion.swift */,
			);
			path = utils;
			sourceTree = "<group>";
		};
		53BEFD3C3C84A395C4A66297 /* views */ = {
			isa = PBXGroup;
			children = (
				DCACF70D256701870009B01E /* LockView.swift */,
				53BEFE171C182513A5762686 /* HomeView.swift */,
				53BEFBC93C11EF306B9EB33A /* ReceiveView.swift */,
				53BEFCB8A24A5FAA785AFD03 /* SendView.swift */,
				53BEF4DAE061532668494988 /* PaymentView.swift */,
				DCFA8757260E6DFF00AE8953 /* onboarding */,
				C8D7A7335040D755924F8FFC /* configuration */,
				53BEF0E7A62D4973FCC99476 /* widgets */,
				DC49DA8C258BB85F005BC4BC /* style */,
				DC99E94725BA258C00FB20F7 /* html */,
			);
			path = views;
			sourceTree = "<group>";
		};
		53BEFD8D34A66724B3ACFA01 /* MVI */ = {
			isa = PBXGroup;
			children = (
				DC81B79E25BF2AA200F5A52C /* MVI.swift */,
				DC9473F9261270B4008D7242 /* MVI+Mock.swift */,
			);
			path = MVI;
			sourceTree = "<group>";
		};
		7555FF72242A565900829871 = {
			isa = PBXGroup;
			children = (
				7555FF7D242A565900829871 /* phoenix-ios */,
				7555FF94242A565B00829871 /* phoenix-iosTests */,
				7555FF9F242A565B00829871 /* phoenix-iosUITests */,
				DCB0DB84255AE42F005B29C8 /* phoenix-ios-framework */,
				7555FF7C242A565900829871 /* Products */,
				DC72C31725A3CF87008A927A /* Frameworks */,
			);
			sourceTree = "<group>";
		};
		7555FF7C242A565900829871 /* Products */ = {
			isa = PBXGroup;
			children = (
				7555FF7B242A565900829871 /* Phoenix.app */,
				7555FF91242A565B00829871 /* phoenix-iosTests.xctest */,
				7555FF9C242A565B00829871 /* phoenix-iosUITests.xctest */,
				DCB0DB83255AE42F005B29C8 /* PhoenixShared.framework */,
			);
			name = Products;
			sourceTree = "<group>";
		};
		7555FF7D242A565900829871 /* phoenix-ios */ = {
			isa = PBXGroup;
			children = (
				7555FF7E242A565900829871 /* AppDelegate.swift */,
				7555FF80242A565900829871 /* SceneDelegate.swift */,
				7555FF82242A565900829871 /* ContentView.swift */,
				7555FF84242A565B00829871 /* Assets.xcassets */,
				DC67654D25655D93004D4263 /* Colors.xcassets */,
				7555FF89242A565B00829871 /* LaunchScreen.storyboard */,
				7555FF8C242A565B00829871 /* Info.plist */,
				DC72C2F025A3CBD6008A927A /* GoogleService-Info.plist */,
				DC72C2B925A3A450008A927A /* Phoenix.entitlements */,
				7555FF86242A565B00829871 /* Preview Content */,
				53BEFD3C3C84A395C4A66297 /* views */,
				53BEFD8D34A66724B3ACFA01 /* MVI */,
				DCACF6F42566D0BA0009B01E /* security */,
				53BEF1337AFCFF0AE82A46BD /* utils */,
				DCACF6EE2566D0A60009B01E /* extensions */,
				53BEFA112E0701FFD6B84217 /* colors.swift */,
				53BEF9304C486A6B146ABE99 /* uikitAppearance.swift */,
			);
			path = "phoenix-ios";
			sourceTree = "<group>";
		};
		7555FF86242A565B00829871 /* Preview Content */ = {
			isa = PBXGroup;
			children = (
				7555FF87242A565B00829871 /* Preview Assets.xcassets */,
			);
			path = "Preview Content";
			sourceTree = "<group>";
		};
		7555FF94242A565B00829871 /* phoenix-iosTests */ = {
			isa = PBXGroup;
			children = (
				7555FF95242A565B00829871 /* phoenix-iosTests.swift */,
				7555FF97242A565B00829871 /* Info.plist */,
			);
			path = "phoenix-iosTests";
			sourceTree = "<group>";
		};
		7555FF9F242A565B00829871 /* phoenix-iosUITests */ = {
			isa = PBXGroup;
			children = (
				7555FFA0242A565B00829871 /* phoenix-iosUITests.swift */,
				7555FFA2242A565B00829871 /* Info.plist */,
			);
			path = "phoenix-iosUITests";
			sourceTree = "<group>";
		};
		C8D7A7335040D755924F8FFC /* configuration */ = {
			isa = PBXGroup;
			children = (
				C8D7AFF1A7C09789C6CF2D06 /* ConfigurationView.swift */,
				DCB6235925B0A42D005AD4B7 /* ComingSoonView.swift */,
				DCACF6E02566CEC40009B01E /* general */,
				DCACF6E42566CF850009B01E /* security */,
				DCACF6DF2566CEC40009B01E /* advanced */,
				53BEF0A8669F9379E4E4596F /* logs */,
			);
			path = configuration;
			sourceTree = "<group>";
		};
		DC49DA8C258BB85F005BC4BC /* style */ = {
			isa = PBXGroup;
			children = (
				DC49DA8D258BB882005BC4BC /* ScaledButtonStyle.swift */,
				DC48D2C32593DE30008D138C /* TextFieldCurrencyStyler.swift */,
			);
			path = style;
			sourceTree = "<group>";
		};
		DC72C31725A3CF87008A927A /* Frameworks */ = {
			isa = PBXGroup;
			children = (
			);
			name = Frameworks;
			sourceTree = "<group>";
		};
		DC99E94725BA258C00FB20F7 /* html */ = {
			isa = PBXGroup;
			children = (
				DC14213F261E72E40075857A /* AnyHTML.swift */,
				DC142134261E72320075857A /* AboutHTML.swift */,
				DC99E94825BA258C00FB20F7 /* about.html */,
				DC99E95625BA2BA800FB20F7 /* about.css */,
				DC142147261F5DCE0075857A /* AdvancedSecurityHTML.swift */,
				DC99E94A25BA258C00FB20F7 /* advancedSecurity.html */,
				DC99E95725BA2BA800FB20F7 /* advancedSecurity.css */,
			);
			path = html;
			sourceTree = "<group>";
		};
		DCACF6DF2566CEC40009B01E /* advanced */ = {
			isa = PBXGroup;
			children = (
				53BEF648B3A03C66B611BC06 /* ChannelsConfigurationView.swift */,
				DCF360CF2591018300E92031 /* CloseChannelsView.swift */,
				DC9B8EE125D72CC200E13818 /* ForceCloseChannelsView.swift */,
			);
			path = advanced;
			sourceTree = "<group>";
		};
		DCACF6E02566CEC40009B01E /* general */ = {
			isa = PBXGroup;
			children = (
				C8D7A2327BC90150A3E1493D /* AboutView.swift */,
				C8D7A986A61CCD64FA661B88 /* DisplayConfigurationView.swift */,
				C8D7A1F8A123C59199C182C2 /* ElectrumConfigurationView.swift */,
				C8D7A2BD01ADA0DE6034AE0F /* TorConfigurationView.swift */,
				DC0732EB263CA6C3004CB88D /* PaymentOptionsView.swift */,
			);
			path = general;
			sourceTree = "<group>";
		};
		DCACF6E42566CF850009B01E /* security */ = {
			isa = PBXGroup;
			children = (
				DCACF7082566D0F00009B01E /* AppAccessView.swift */,
				DC8107D2255F1FC1002084A3 /* RecoverySeedView.swift */,
			);
			path = security;
			sourceTree = "<group>";
		};
		DCACF6EE2566D0A60009B01E /* extensions */ = {
			isa = PBXGroup;
			children = (
				DCACF6EF2566D0A60009B01E /* Data+Hexadecimal.swift */,
				DC89857E25914747007B253F /* UIApplicationState+Phoenix.swift */,
				DC72C32E25A51797008A927A /* UserDefaults+Codable.swift */,
				DC09085725B5E43900A46136 /* String+VersionComparison.swift */,
			);
			path = extensions;
			sourceTree = "<group>";
		};
		DCACF6F42566D0BA0009B01E /* security */ = {
			isa = PBXGroup;
			children = (
				DCACF6F72566D0BA0009B01E /* AppSecurity.swift */,
				DCACF6F82566D0BA0009B01E /* SecurityFile.swift */,
				DC99E90825B78FA800FB20F7 /* EnabledSecurity.swift */,
				DCACF6F62566D0BA0009B01E /* GenericPasswordStore.swift */,
				DCACF6F92566D0BA0009B01E /* GenericPasswordConvertible.swift */,
				DCACF6F52566D0BA0009B01E /* KeyStoreError.swift */,
			);
			path = security;
			sourceTree = "<group>";
		};
		DCB0DB84255AE42F005B29C8 /* phoenix-ios-framework */ = {
			isa = PBXGroup;
			children = (
			);
			path = "phoenix-ios-framework";
			sourceTree = "<group>";
		};
		DCFA8757260E6DFF00AE8953 /* onboarding */ = {
			isa = PBXGroup;
			children = (
				DCFA876C260E91E600AE8953 /* IntroContainer.swift */,
				DCFA8758260E6F2E00AE8953 /* IntroView.swift */,
				C8D7A209301A31C14A982ECD /* InitializationView.swift */,
				C8D7A44147508AA19378B739 /* RestoreWalletView.swift */,
			);
			path = onboarding;
			sourceTree = "<group>";
		};
/* End PBXGroup section */

/* Begin PBXHeadersBuildPhase section */
		DCB0DB7E255AE42F005B29C8 /* Headers */ = {
			isa = PBXHeadersBuildPhase;
			buildActionMask = 2147483647;
			files = (
			);
			runOnlyForDeploymentPostprocessing = 0;
		};
/* End PBXHeadersBuildPhase section */

/* Begin PBXNativeTarget section */
		7555FF7A242A565900829871 /* phoenix-ios */ = {
			isa = PBXNativeTarget;
			buildConfigurationList = 7555FFA5242A565B00829871 /* Build configuration list for PBXNativeTarget "phoenix-ios" */;
			buildPhases = (
				7555FF77242A565900829871 /* Sources */,
				7555FF78242A565900829871 /* Frameworks */,
				7555FF79242A565900829871 /* Resources */,
				F43B86AD24A49FA7004C1291 /* Embed Frameworks */,
			);
			buildRules = (
			);
			dependencies = (
				DC72C32725A3D043008A927A /* PBXTargetDependency */,
				DCB0DBB0255AEE0E005B29C8 /* PBXTargetDependency */,
			);
			name = "phoenix-ios";
			packageProductDependencies = (
				DC72C31825A3CF87008A927A /* FirebaseMessaging */,
				DC4195D725FA6EBA008F0888 /* DYPopoverView */,
			);
			productName = "phoenix-ios";
			productReference = 7555FF7B242A565900829871 /* Phoenix.app */;
			productType = "com.apple.product-type.application";
		};
		7555FF90242A565B00829871 /* phoenix-iosTests */ = {
			isa = PBXNativeTarget;
			buildConfigurationList = 7555FFA8242A565B00829871 /* Build configuration list for PBXNativeTarget "phoenix-iosTests" */;
			buildPhases = (
				7555FF8D242A565B00829871 /* Sources */,
				7555FF8E242A565B00829871 /* Frameworks */,
				7555FF8F242A565B00829871 /* Resources */,
			);
			buildRules = (
			);
			dependencies = (
				7555FF93242A565B00829871 /* PBXTargetDependency */,
			);
			name = "phoenix-iosTests";
			productName = "phoenix-iosTests";
			productReference = 7555FF91242A565B00829871 /* phoenix-iosTests.xctest */;
			productType = "com.apple.product-type.bundle.unit-test";
		};
		7555FF9B242A565B00829871 /* phoenix-iosUITests */ = {
			isa = PBXNativeTarget;
			buildConfigurationList = 7555FFAB242A565B00829871 /* Build configuration list for PBXNativeTarget "phoenix-iosUITests" */;
			buildPhases = (
				7555FF98242A565B00829871 /* Sources */,
				7555FF99242A565B00829871 /* Frameworks */,
				7555FF9A242A565B00829871 /* Resources */,
			);
			buildRules = (
			);
			dependencies = (
				7555FF9E242A565B00829871 /* PBXTargetDependency */,
			);
			name = "phoenix-iosUITests";
			productName = "phoenix-iosUITests";
			productReference = 7555FF9C242A565B00829871 /* phoenix-iosUITests.xctest */;
			productType = "com.apple.product-type.bundle.ui-testing";
		};
		DCB0DB82255AE42F005B29C8 /* phoenix-ios-framework */ = {
			isa = PBXNativeTarget;
			buildConfigurationList = DCB0DB8C255AE42F005B29C8 /* Build configuration list for PBXNativeTarget "phoenix-ios-framework" */;
			buildPhases = (
				DCB0DB95255AE43E005B29C8 /* ShellScript */,
				DCB0DB7E255AE42F005B29C8 /* Headers */,
				DCB0DB7F255AE42F005B29C8 /* Sources */,
				DCB0DB80255AE42F005B29C8 /* Frameworks */,
				DCB0DB81255AE42F005B29C8 /* Resources */,
				DCB0DB9F255AE6F1005B29C8 /* ShellScript */,
			);
			buildRules = (
			);
			dependencies = (
			);
			name = "phoenix-ios-framework";
			packageProductDependencies = (
			);
			productName = "phoenix-ios-framework";
			productReference = DCB0DB83255AE42F005B29C8 /* PhoenixShared.framework */;
			productType = "com.apple.product-type.framework";
		};
/* End PBXNativeTarget section */

/* Begin PBXProject section */
		7555FF73242A565900829871 /* Project object */ = {
			isa = PBXProject;
			attributes = {
				LastSwiftUpdateCheck = 1130;
				LastUpgradeCheck = 1240;
				ORGANIZATIONNAME = Acinq;
				TargetAttributes = {
					7555FF7A242A565900829871 = {
						CreatedOnToolsVersion = 11.3.1;
					};
					7555FF90242A565B00829871 = {
						CreatedOnToolsVersion = 11.3.1;
						TestTargetID = 7555FF7A242A565900829871;
					};
					7555FF9B242A565B00829871 = {
						CreatedOnToolsVersion = 11.3.1;
						TestTargetID = 7555FF7A242A565900829871;
					};
					DCB0DB82255AE42F005B29C8 = {
						CreatedOnToolsVersion = 12.1;
					};
				};
			};
			buildConfigurationList = 7555FF76242A565900829871 /* Build configuration list for PBXProject "phoenix-ios" */;
			compatibilityVersion = "Xcode 9.3";
			developmentRegion = en;
			hasScannedForEncodings = 0;
			knownRegions = (
				en,
				Base,
			);
			mainGroup = 7555FF72242A565900829871;
			packageReferences = (
				DC72C2EA25A3CADC008A927A /* XCRemoteSwiftPackageReference "firebase-ios-sdk" */,
				DC4195CB25FA6777008F0888 /* XCRemoteSwiftPackageReference "DYPopoverView" */,
			);
			productRefGroup = 7555FF7C242A565900829871 /* Products */;
			projectDirPath = "";
			projectRoot = "";
			targets = (
				DCB0DB82255AE42F005B29C8 /* phoenix-ios-framework */,
				7555FF7A242A565900829871 /* phoenix-ios */,
				7555FF90242A565B00829871 /* phoenix-iosTests */,
				7555FF9B242A565B00829871 /* phoenix-iosUITests */,
			);
		};
/* End PBXProject section */

/* Begin PBXResourcesBuildPhase section */
		7555FF79242A565900829871 /* Resources */ = {
			isa = PBXResourcesBuildPhase;
			buildActionMask = 2147483647;
			files = (
				DC99E94D25BA258C00FB20F7 /* about.html in Resources */,
				DC99E94E25BA258C00FB20F7 /* advancedSecurity.html in Resources */,
				7555FF8B242A565B00829871 /* LaunchScreen.storyboard in Resources */,
				DC99E95825BA2BA800FB20F7 /* about.css in Resources */,
				7555FF88242A565B00829871 /* Preview Assets.xcassets in Resources */,
				7555FF85242A565B00829871 /* Assets.xcassets in Resources */,
				DC67654E25655D93004D4263 /* Colors.xcassets in Resources */,
				DC72C2F125A3CBD6008A927A /* GoogleService-Info.plist in Resources */,
				DC99E95925BA2BA800FB20F7 /* advancedSecurity.css in Resources */,
			);
			runOnlyForDeploymentPostprocessing = 0;
		};
		7555FF8F242A565B00829871 /* Resources */ = {
			isa = PBXResourcesBuildPhase;
			buildActionMask = 2147483647;
			files = (
			);
			runOnlyForDeploymentPostprocessing = 0;
		};
		7555FF9A242A565B00829871 /* Resources */ = {
			isa = PBXResourcesBuildPhase;
			buildActionMask = 2147483647;
			files = (
			);
			runOnlyForDeploymentPostprocessing = 0;
		};
		DCB0DB81255AE42F005B29C8 /* Resources */ = {
			isa = PBXResourcesBuildPhase;
			buildActionMask = 2147483647;
			files = (
			);
			runOnlyForDeploymentPostprocessing = 0;
		};
/* End PBXResourcesBuildPhase section */

/* Begin PBXShellScriptBuildPhase section */
		DCB0DB95255AE43E005B29C8 /* ShellScript */ = {
			isa = PBXShellScriptBuildPhase;
			buildActionMask = 2147483647;
			files = (
			);
			inputFileListPaths = (
			);
			inputPaths = (
			);
			outputFileListPaths = (
			);
			outputPaths = (
			);
			runOnlyForDeploymentPostprocessing = 0;
			shellPath = /bin/sh;
			shellScript = "cd \"$SRCROOT/..\"\necho ./gradlew :phoenix-shared:packForXCode -PXCODE_CONFIGURATION=${CONFIGURATION} -PXCODE_PLATFORM_NAME=${PLATFORM_NAME} -PskipAndroid=true\n./gradlew :phoenix-shared:packForXCode -PXCODE_CONFIGURATION=${CONFIGURATION} -PXCODE_PLATFORM_NAME=${PLATFORM_NAME} -PskipAndroid=true\n";
		};
		DCB0DB9F255AE6F1005B29C8 /* ShellScript */ = {
			isa = PBXShellScriptBuildPhase;
			buildActionMask = 2147483647;
			files = (
			);
			inputFileListPaths = (
			);
			inputPaths = (
			);
			outputFileListPaths = (
			);
			outputPaths = (
			);
			runOnlyForDeploymentPostprocessing = 0;
			shellPath = /bin/sh;
			shellScript = "SrcFrmk=\"$SRCROOT/../phoenix-shared/build/xcode-frameworks/PhoenixShared.framework\"\necho \"SrcFrmk = $SrcFrmk\"\n\nDstFrmk=\"$BUILT_PRODUCTS_DIR/$FULL_PRODUCT_NAME\"\necho \"DstFrmk = $DstFrmk\"\n\necho \"cp -R $SrcFrmk/ $DstFrmk/\"\ncp -R \"$SrcFrmk/\" \"$DstFrmk/\"\n";
		};
/* End PBXShellScriptBuildPhase section */

/* Begin PBXSourcesBuildPhase section */
		7555FF77242A565900829871 /* Sources */ = {
			isa = PBXSourcesBuildPhase;
			buildActionMask = 2147483647;
			files = (
				DC09085825B5E43900A46136 /* String+VersionComparison.swift in Sources */,
				DCACF6FE2566D0BA0009B01E /* GenericPasswordConvertible.swift in Sources */,
				DC8107D3255F1FC1002084A3 /* RecoverySeedView.swift in Sources */,
				DC99E90925B78FA800FB20F7 /* EnabledSecurity.swift in Sources */,
				7555FF7F242A565900829871 /* AppDelegate.swift in Sources */,
				DC142135261E72320075857A /* AboutHTML.swift in Sources */,
				DC649FDC2577002300853C46 /* KotlinExtensions.swift in Sources */,
				7555FF81242A565900829871 /* SceneDelegate.swift in Sources */,
				DCE1E5FA26418183005465B8 /* Toast.swift in Sources */,
				DC81B79F25BF2AA200F5A52C /* MVI.swift in Sources */,
				7555FF83242A565900829871 /* ContentView.swift in Sources */,
				DCACF70E256701870009B01E /* LockView.swift in Sources */,
				DC682FE8258175CE00CA1114 /* Popover.swift in Sources */,
				DCACF6FA2566D0BA0009B01E /* KeyStoreError.swift in Sources */,
				DCACF6FC2566D0BA0009B01E /* AppSecurity.swift in Sources */,
				DC1D2B4B2593EB860036AD38 /* CurrencyUnit.swift in Sources */,
				53BEFD54160278C5E393E319 /* HomeView.swift in Sources */,
				53BEF90975122B844248569C /* ReceiveView.swift in Sources */,
				DCACF6FB2566D0BA0009B01E /* GenericPasswordStore.swift in Sources */,
				DC48D2C42593DE30008D138C /* TextFieldCurrencyStyler.swift in Sources */,
				DC18C41D256FF91100A2D083 /* Utils.swift in Sources */,
				53BEFF4EDB40975C2123C63D /* ui.swift in Sources */,
				DCACF6FD2566D0BA0009B01E /* SecurityFile.swift in Sources */,
				DCB6235A25B0A42D005AD4B7 /* ComingSoonView.swift in Sources */,
				DC142140261E72E40075857A /* AnyHTML.swift in Sources */,
				53BEF981E71E3087871890F9 /* SendView.swift in Sources */,
				DC1D2B502594CE900036AD38 /* FormattedAmount.swift in Sources */,
				DCE1E5FC26432B4C005465B8 /* KotlinPublishers.swift in Sources */,
				53BEF9D42E536E6A78FFD425 /* CustomTextField.swift in Sources */,
				DC18C418256FE22300A2D083 /* Prefs.swift in Sources */,
				53BEF96EC93BBB4B6C9E0845 /* lang.swift in Sources */,
				DC72C33425A51AAC008A927A /* CurrencyPrefs.swift in Sources */,
				53BEF4D5663CD782DC63DF63 /* colors.swift in Sources */,
				DCF360D02591018300E92031 /* CloseChannelsView.swift in Sources */,
				C8D7ABC95B979B59AF5A7CA7 /* InitializationView.swift in Sources */,
				DC89857F25914747007B253F /* UIApplicationState+Phoenix.swift in Sources */,
				DCFA8759260E6F2E00AE8953 /* IntroView.swift in Sources */,
				C8D7A84CCF914B08BDB03BE6 /* RestoreWalletView.swift in Sources */,
				DC72C32F25A51797008A927A /* UserDefaults+Codable.swift in Sources */,
				DC9B8EE225D72CC200E13818 /* ForceCloseChannelsView.swift in Sources */,
				53BEFFEBEA9EBE7B27B53AF4 /* PaymentView.swift in Sources */,
				C8D7A74B29EAFF2EBD73BC6B /* ConfigurationView.swift in Sources */,
				DC0994B0263A074C003031CA /* InfoGrid.swift in Sources */,
				C8D7ABB189B14D3104ABB50D /* AboutView.swift in Sources */,
				C8D7AA4B09B32AD99C88BB5E /* DisplayConfigurationView.swift in Sources */,
				DC9473FA261270B4008D7242 /* MVI+Mock.swift in Sources */,
				C8D7AFF5BC5754DBBEEB2688 /* ElectrumConfigurationView.swift in Sources */,
				53BEFBECABE13063AB28A4D6 /* publishers.swift in Sources */,
				DC99E94025BA141000FB20F7 /* LocalWebView.swift in Sources */,
				53BEFA633D95514CA5C0422A /* ChannelsConfigurationView.swift in Sources */,
				DCED09D42625DBC4005D5EE2 /* AnimationCompletion.swift in Sources */,
				DC09086325B626B300A46136 /* ConnectionsPopover.swift in Sources */,
				DC0732EC263CA6C3004CB88D /* PaymentOptionsView.swift in Sources */,
				DC142148261F5DCE0075857A /* AdvancedSecurityHTML.swift in Sources */,
				DC49DA8E258BB882005BC4BC /* ScaledButtonStyle.swift in Sources */,
				DCB04685260D162C007FDA37 /* ViewName.swift in Sources */,
				DCD6FD17262A2DBB00B0A6E8 /* KotlinFlow.swift in Sources */,
				DCFA876D260E91E600AE8953 /* IntroContainer.swift in Sources */,
				C8D7A70EFE0F071ACA0AE246 /* QRCodeScanner.swift in Sources */,
				53BEF2924096C8E7976D46E3 /* shapes.swift in Sources */,
				DC72C33925A663CA008A927A /* QRCode.swift in Sources */,
				DCACF6F02566D0A60009B01E /* Data+Hexadecimal.swift in Sources */,
				DCACF7092566D0F00009B01E /* AppAccessView.swift in Sources */,
				F4AED297257A50CD009485C1 /* LogsConfigurationViewerView.swift in Sources */,
				F4AED298257A50CD009485C1 /* LogsConfigurationView.swift in Sources */,
				53BEF98CDD61115030E87C12 /* uikitAppearance.swift in Sources */,
				C8D7AB09E80CE2B6AE270A97 /* TorConfigurationView.swift in Sources */,
			);
			runOnlyForDeploymentPostprocessing = 0;
		};
		7555FF8D242A565B00829871 /* Sources */ = {
			isa = PBXSourcesBuildPhase;
			buildActionMask = 2147483647;
			files = (
				7555FF96242A565B00829871 /* phoenix-iosTests.swift in Sources */,
			);
			runOnlyForDeploymentPostprocessing = 0;
		};
		7555FF98242A565B00829871 /* Sources */ = {
			isa = PBXSourcesBuildPhase;
			buildActionMask = 2147483647;
			files = (
				7555FFA1242A565B00829871 /* phoenix-iosUITests.swift in Sources */,
			);
			runOnlyForDeploymentPostprocessing = 0;
		};
		DCB0DB7F255AE42F005B29C8 /* Sources */ = {
			isa = PBXSourcesBuildPhase;
			buildActionMask = 2147483647;
			files = (
			);
			runOnlyForDeploymentPostprocessing = 0;
		};
/* End PBXSourcesBuildPhase section */

/* Begin PBXTargetDependency section */
		7555FF93242A565B00829871 /* PBXTargetDependency */ = {
			isa = PBXTargetDependency;
			target = 7555FF7A242A565900829871 /* phoenix-ios */;
			targetProxy = 7555FF92242A565B00829871 /* PBXContainerItemProxy */;
		};
		7555FF9E242A565B00829871 /* PBXTargetDependency */ = {
			isa = PBXTargetDependency;
			target = 7555FF7A242A565900829871 /* phoenix-ios */;
			targetProxy = 7555FF9D242A565B00829871 /* PBXContainerItemProxy */;
		};
		DC72C32725A3D043008A927A /* PBXTargetDependency */ = {
			isa = PBXTargetDependency;
			productRef = DC72C32625A3D043008A927A /* FirebaseMessaging */;
		};
		DCB0DBB0255AEE0E005B29C8 /* PBXTargetDependency */ = {
			isa = PBXTargetDependency;
			target = DCB0DB82255AE42F005B29C8 /* phoenix-ios-framework */;
			targetProxy = DCB0DBAF255AEE0E005B29C8 /* PBXContainerItemProxy */;
		};
/* End PBXTargetDependency section */

/* Begin PBXVariantGroup section */
		7555FF89242A565B00829871 /* LaunchScreen.storyboard */ = {
			isa = PBXVariantGroup;
			children = (
				7555FF8A242A565B00829871 /* Base */,
			);
			name = LaunchScreen.storyboard;
			sourceTree = "<group>";
		};
		DC99E94825BA258C00FB20F7 /* about.html */ = {
			isa = PBXVariantGroup;
			children = (
				DC99E94925BA258C00FB20F7 /* Base */,
			);
			name = about.html;
			sourceTree = "<group>";
		};
		DC99E94A25BA258C00FB20F7 /* advancedSecurity.html */ = {
			isa = PBXVariantGroup;
			children = (
				DC99E94B25BA258C00FB20F7 /* Base */,
			);
			name = advancedSecurity.html;
			sourceTree = "<group>";
		};
/* End PBXVariantGroup section */

/* Begin XCBuildConfiguration section */
		7555FFA3242A565B00829871 /* Debug */ = {
			isa = XCBuildConfiguration;
			buildSettings = {
				ALWAYS_SEARCH_USER_PATHS = NO;
				CLANG_ANALYZER_NONNULL = YES;
				CLANG_ANALYZER_NUMBER_OBJECT_CONVERSION = YES_AGGRESSIVE;
				CLANG_CXX_LANGUAGE_STANDARD = "gnu++14";
				CLANG_CXX_LIBRARY = "libc++";
				CLANG_ENABLE_MODULES = YES;
				CLANG_ENABLE_OBJC_ARC = YES;
				CLANG_ENABLE_OBJC_WEAK = YES;
				CLANG_WARN_BLOCK_CAPTURE_AUTORELEASING = YES;
				CLANG_WARN_BOOL_CONVERSION = YES;
				CLANG_WARN_COMMA = YES;
				CLANG_WARN_CONSTANT_CONVERSION = YES;
				CLANG_WARN_DEPRECATED_OBJC_IMPLEMENTATIONS = YES;
				CLANG_WARN_DIRECT_OBJC_ISA_USAGE = YES_ERROR;
				CLANG_WARN_DOCUMENTATION_COMMENTS = YES;
				CLANG_WARN_EMPTY_BODY = YES;
				CLANG_WARN_ENUM_CONVERSION = YES;
				CLANG_WARN_INFINITE_RECURSION = YES;
				CLANG_WARN_INT_CONVERSION = YES;
				CLANG_WARN_NON_LITERAL_NULL_CONVERSION = YES;
				CLANG_WARN_OBJC_IMPLICIT_RETAIN_SELF = YES;
				CLANG_WARN_OBJC_LITERAL_CONVERSION = YES;
				CLANG_WARN_OBJC_ROOT_CLASS = YES_ERROR;
				CLANG_WARN_QUOTED_INCLUDE_IN_FRAMEWORK_HEADER = YES;
				CLANG_WARN_RANGE_LOOP_ANALYSIS = YES;
				CLANG_WARN_STRICT_PROTOTYPES = YES;
				CLANG_WARN_SUSPICIOUS_MOVE = YES;
				CLANG_WARN_UNGUARDED_AVAILABILITY = YES_AGGRESSIVE;
				CLANG_WARN_UNREACHABLE_CODE = YES;
				CLANG_WARN__DUPLICATE_METHOD_MATCH = YES;
				COPY_PHASE_STRIP = NO;
				DEBUG_INFORMATION_FORMAT = dwarf;
				ENABLE_BITCODE = YES;
				ENABLE_STRICT_OBJC_MSGSEND = YES;
				ENABLE_TESTABILITY = YES;
				GCC_C_LANGUAGE_STANDARD = gnu11;
				GCC_DYNAMIC_NO_PIC = NO;
				GCC_NO_COMMON_BLOCKS = YES;
				GCC_OPTIMIZATION_LEVEL = 0;
				GCC_PREPROCESSOR_DEFINITIONS = (
					"DEBUG=1",
					"$(inherited)",
				);
				GCC_WARN_64_TO_32_BIT_CONVERSION = YES;
				GCC_WARN_ABOUT_RETURN_TYPE = YES_ERROR;
				GCC_WARN_UNDECLARED_SELECTOR = YES;
				GCC_WARN_UNINITIALIZED_AUTOS = YES_AGGRESSIVE;
				GCC_WARN_UNUSED_FUNCTION = YES;
				GCC_WARN_UNUSED_VARIABLE = YES;
				IPHONEOS_DEPLOYMENT_TARGET = 14.0;
				MTL_ENABLE_DEBUG_INFO = INCLUDE_SOURCE;
				MTL_FAST_MATH = YES;
				ONLY_ACTIVE_ARCH = YES;
				SDKROOT = iphoneos;
				SWIFT_ACTIVE_COMPILATION_CONDITIONS = DEBUG;
				SWIFT_OPTIMIZATION_LEVEL = "-Onone";
			};
			name = Debug;
		};
		7555FFA4242A565B00829871 /* Release */ = {
			isa = XCBuildConfiguration;
			buildSettings = {
				ALWAYS_SEARCH_USER_PATHS = NO;
				CLANG_ANALYZER_NONNULL = YES;
				CLANG_ANALYZER_NUMBER_OBJECT_CONVERSION = YES_AGGRESSIVE;
				CLANG_CXX_LANGUAGE_STANDARD = "gnu++14";
				CLANG_CXX_LIBRARY = "libc++";
				CLANG_ENABLE_MODULES = YES;
				CLANG_ENABLE_OBJC_ARC = YES;
				CLANG_ENABLE_OBJC_WEAK = YES;
				CLANG_WARN_BLOCK_CAPTURE_AUTORELEASING = YES;
				CLANG_WARN_BOOL_CONVERSION = YES;
				CLANG_WARN_COMMA = YES;
				CLANG_WARN_CONSTANT_CONVERSION = YES;
				CLANG_WARN_DEPRECATED_OBJC_IMPLEMENTATIONS = YES;
				CLANG_WARN_DIRECT_OBJC_ISA_USAGE = YES_ERROR;
				CLANG_WARN_DOCUMENTATION_COMMENTS = YES;
				CLANG_WARN_EMPTY_BODY = YES;
				CLANG_WARN_ENUM_CONVERSION = YES;
				CLANG_WARN_INFINITE_RECURSION = YES;
				CLANG_WARN_INT_CONVERSION = YES;
				CLANG_WARN_NON_LITERAL_NULL_CONVERSION = YES;
				CLANG_WARN_OBJC_IMPLICIT_RETAIN_SELF = YES;
				CLANG_WARN_OBJC_LITERAL_CONVERSION = YES;
				CLANG_WARN_OBJC_ROOT_CLASS = YES_ERROR;
				CLANG_WARN_QUOTED_INCLUDE_IN_FRAMEWORK_HEADER = YES;
				CLANG_WARN_RANGE_LOOP_ANALYSIS = YES;
				CLANG_WARN_STRICT_PROTOTYPES = YES;
				CLANG_WARN_SUSPICIOUS_MOVE = YES;
				CLANG_WARN_UNGUARDED_AVAILABILITY = YES_AGGRESSIVE;
				CLANG_WARN_UNREACHABLE_CODE = YES;
				CLANG_WARN__DUPLICATE_METHOD_MATCH = YES;
				COPY_PHASE_STRIP = NO;
				DEBUG_INFORMATION_FORMAT = "dwarf-with-dsym";
				ENABLE_BITCODE = YES;
				ENABLE_NS_ASSERTIONS = NO;
				ENABLE_STRICT_OBJC_MSGSEND = YES;
				GCC_C_LANGUAGE_STANDARD = gnu11;
				GCC_NO_COMMON_BLOCKS = YES;
				GCC_WARN_64_TO_32_BIT_CONVERSION = YES;
				GCC_WARN_ABOUT_RETURN_TYPE = YES_ERROR;
				GCC_WARN_UNDECLARED_SELECTOR = YES;
				GCC_WARN_UNINITIALIZED_AUTOS = YES_AGGRESSIVE;
				GCC_WARN_UNUSED_FUNCTION = YES;
				GCC_WARN_UNUSED_VARIABLE = YES;
				IPHONEOS_DEPLOYMENT_TARGET = 14.0;
				MTL_ENABLE_DEBUG_INFO = NO;
				MTL_FAST_MATH = YES;
				SDKROOT = iphoneos;
				SWIFT_COMPILATION_MODE = wholemodule;
				SWIFT_OPTIMIZATION_LEVEL = "-O";
				VALIDATE_PRODUCT = YES;
			};
			name = Release;
		};
		7555FFA6242A565B00829871 /* Debug */ = {
			isa = XCBuildConfiguration;
			buildSettings = {
				ASSETCATALOG_COMPILER_APPICON_NAME = "AppIcon-Green";
				CODE_SIGN_ENTITLEMENTS = "phoenix-ios/Phoenix.entitlements";
				CODE_SIGN_STYLE = Automatic;
<<<<<<< HEAD
				CURRENT_PROJECT_VERSION = 12;
=======
				CURRENT_PROJECT_VERSION = 13;
>>>>>>> 90f7e0e2
				DEVELOPMENT_ASSET_PATHS = "\"phoenix-ios/Preview Content\"";
				DEVELOPMENT_TEAM = XD77LN4376;
				ENABLE_PREVIEWS = YES;
				FRAMEWORK_SEARCH_PATHS = "$(SRCROOT)/../phoenix-shared/build/xcode-frameworks";
				INFOPLIST_FILE = "phoenix-ios/Info.plist";
				LD_RUNPATH_SEARCH_PATHS = (
					"$(inherited)",
					"@executable_path/Frameworks",
				);
<<<<<<< HEAD
				MARKETING_VERSION = 0.8.4;
=======
				MARKETING_VERSION = 0.0.1;
>>>>>>> 90f7e0e2
				OTHER_LDFLAGS = (
					"$(inherited)",
					"\"-Xlinker -interposable\"",
				);
				PRODUCT_BUNDLE_IDENTIFIER = co.acinq.phoenix;
				PRODUCT_NAME = Phoenix;
				SWIFT_VERSION = 5.0;
				TARGETED_DEVICE_FAMILY = 1;
			};
			name = Debug;
		};
		7555FFA7242A565B00829871 /* Release */ = {
			isa = XCBuildConfiguration;
			buildSettings = {
				ASSETCATALOG_COMPILER_APPICON_NAME = "AppIcon-Green";
				CODE_SIGN_ENTITLEMENTS = "phoenix-ios/Phoenix.entitlements";
				CODE_SIGN_STYLE = Automatic;
<<<<<<< HEAD
				CURRENT_PROJECT_VERSION = 12;
=======
				CURRENT_PROJECT_VERSION = 13;
>>>>>>> 90f7e0e2
				DEVELOPMENT_ASSET_PATHS = "\"phoenix-ios/Preview Content\"";
				DEVELOPMENT_TEAM = XD77LN4376;
				ENABLE_PREVIEWS = YES;
				FRAMEWORK_SEARCH_PATHS = "$(SRCROOT)/../phoenix-shared/build/xcode-frameworks";
				INFOPLIST_FILE = "phoenix-ios/Info.plist";
				LD_RUNPATH_SEARCH_PATHS = (
					"$(inherited)",
					"@executable_path/Frameworks",
				);
<<<<<<< HEAD
				MARKETING_VERSION = 0.8.4;
=======
				MARKETING_VERSION = 0.0.1;
>>>>>>> 90f7e0e2
				OTHER_LDFLAGS = (
					"$(inherited)",
					"\"-Xlinker -interposable\"",
				);
				PRODUCT_BUNDLE_IDENTIFIER = co.acinq.phoenix;
				PRODUCT_NAME = Phoenix;
				SWIFT_VERSION = 5.0;
				TARGETED_DEVICE_FAMILY = 1;
			};
			name = Release;
		};
		7555FFA9242A565B00829871 /* Debug */ = {
			isa = XCBuildConfiguration;
			buildSettings = {
				ALWAYS_EMBED_SWIFT_STANDARD_LIBRARIES = YES;
				BUNDLE_LOADER = "$(TEST_HOST)";
				CODE_SIGN_STYLE = Automatic;
				INFOPLIST_FILE = "phoenix-iosTests/Info.plist";
				IPHONEOS_DEPLOYMENT_TARGET = 13.2;
				LD_RUNPATH_SEARCH_PATHS = (
					"$(inherited)",
					"@executable_path/Frameworks",
					"@loader_path/Frameworks",
				);
				PRODUCT_BUNDLE_IDENTIFIER = "orgIdentifier.phoenix-iosTests";
				PRODUCT_NAME = "$(TARGET_NAME)";
				SWIFT_VERSION = 5.0;
				TARGETED_DEVICE_FAMILY = "1,2";
				TEST_HOST = "$(BUILT_PRODUCTS_DIR)/phoenix-ios.app/phoenix-ios";
			};
			name = Debug;
		};
		7555FFAA242A565B00829871 /* Release */ = {
			isa = XCBuildConfiguration;
			buildSettings = {
				ALWAYS_EMBED_SWIFT_STANDARD_LIBRARIES = YES;
				BUNDLE_LOADER = "$(TEST_HOST)";
				CODE_SIGN_STYLE = Automatic;
				INFOPLIST_FILE = "phoenix-iosTests/Info.plist";
				IPHONEOS_DEPLOYMENT_TARGET = 13.2;
				LD_RUNPATH_SEARCH_PATHS = (
					"$(inherited)",
					"@executable_path/Frameworks",
					"@loader_path/Frameworks",
				);
				PRODUCT_BUNDLE_IDENTIFIER = "orgIdentifier.phoenix-iosTests";
				PRODUCT_NAME = "$(TARGET_NAME)";
				SWIFT_VERSION = 5.0;
				TARGETED_DEVICE_FAMILY = "1,2";
				TEST_HOST = "$(BUILT_PRODUCTS_DIR)/phoenix-ios.app/phoenix-ios";
			};
			name = Release;
		};
		7555FFAC242A565B00829871 /* Debug */ = {
			isa = XCBuildConfiguration;
			buildSettings = {
				ALWAYS_EMBED_SWIFT_STANDARD_LIBRARIES = YES;
				CODE_SIGN_STYLE = Automatic;
				INFOPLIST_FILE = "phoenix-iosUITests/Info.plist";
				LD_RUNPATH_SEARCH_PATHS = (
					"$(inherited)",
					"@executable_path/Frameworks",
					"@loader_path/Frameworks",
				);
				PRODUCT_BUNDLE_IDENTIFIER = "orgIdentifier.phoenix-iosUITests";
				PRODUCT_NAME = "$(TARGET_NAME)";
				SWIFT_VERSION = 5.0;
				TARGETED_DEVICE_FAMILY = "1,2";
				TEST_TARGET_NAME = "phoenix-ios";
			};
			name = Debug;
		};
		7555FFAD242A565B00829871 /* Release */ = {
			isa = XCBuildConfiguration;
			buildSettings = {
				ALWAYS_EMBED_SWIFT_STANDARD_LIBRARIES = YES;
				CODE_SIGN_STYLE = Automatic;
				INFOPLIST_FILE = "phoenix-iosUITests/Info.plist";
				LD_RUNPATH_SEARCH_PATHS = (
					"$(inherited)",
					"@executable_path/Frameworks",
					"@loader_path/Frameworks",
				);
				PRODUCT_BUNDLE_IDENTIFIER = "orgIdentifier.phoenix-iosUITests";
				PRODUCT_NAME = "$(TARGET_NAME)";
				SWIFT_VERSION = 5.0;
				TARGETED_DEVICE_FAMILY = "1,2";
				TEST_TARGET_NAME = "phoenix-ios";
			};
			name = Release;
		};
		DCB0DB8D255AE42F005B29C8 /* Debug */ = {
			isa = XCBuildConfiguration;
			buildSettings = {
				CLANG_WARN_QUOTED_INCLUDE_IN_FRAMEWORK_HEADER = YES;
				CODE_SIGN_STYLE = Automatic;
				CURRENT_PROJECT_VERSION = 1;
				DEFINES_MODULE = YES;
				DEVELOPMENT_TEAM = XD77LN4376;
				DYLIB_COMPATIBILITY_VERSION = 1;
				DYLIB_CURRENT_VERSION = 1;
				DYLIB_INSTALL_NAME_BASE = "@rpath";
				INFOPLIST_FILE = "phoenix-ios-framework/Info.plist";
				INSTALL_PATH = "$(LOCAL_LIBRARY_DIR)/Frameworks";
				IPHONEOS_DEPLOYMENT_TARGET = 14.1;
				LD_RUNPATH_SEARCH_PATHS = (
					"$(inherited)",
					"@executable_path/Frameworks",
					"@loader_path/Frameworks",
				);
				PRODUCT_BUNDLE_IDENTIFIER = "fr.acinq.phoenix-ios-framework";
				PRODUCT_NAME = PhoenixShared;
				SKIP_INSTALL = YES;
				SUPPORTS_MACCATALYST = NO;
				SWIFT_VERSION = 5.0;
				TARGETED_DEVICE_FAMILY = "1,2";
				VERSIONING_SYSTEM = "apple-generic";
				VERSION_INFO_PREFIX = "";
			};
			name = Debug;
		};
		DCB0DB8E255AE42F005B29C8 /* Release */ = {
			isa = XCBuildConfiguration;
			buildSettings = {
				CLANG_WARN_QUOTED_INCLUDE_IN_FRAMEWORK_HEADER = YES;
				CODE_SIGN_STYLE = Automatic;
				CURRENT_PROJECT_VERSION = 1;
				DEFINES_MODULE = YES;
				DEVELOPMENT_TEAM = XD77LN4376;
				DYLIB_COMPATIBILITY_VERSION = 1;
				DYLIB_CURRENT_VERSION = 1;
				DYLIB_INSTALL_NAME_BASE = "@rpath";
				INFOPLIST_FILE = "phoenix-ios-framework/Info.plist";
				INSTALL_PATH = "$(LOCAL_LIBRARY_DIR)/Frameworks";
				IPHONEOS_DEPLOYMENT_TARGET = 14.1;
				LD_RUNPATH_SEARCH_PATHS = (
					"$(inherited)",
					"@executable_path/Frameworks",
					"@loader_path/Frameworks",
				);
				PRODUCT_BUNDLE_IDENTIFIER = "fr.acinq.phoenix-ios-framework";
				PRODUCT_NAME = PhoenixShared;
				SKIP_INSTALL = YES;
				SUPPORTS_MACCATALYST = NO;
				SWIFT_VERSION = 5.0;
				TARGETED_DEVICE_FAMILY = "1,2";
				VERSIONING_SYSTEM = "apple-generic";
				VERSION_INFO_PREFIX = "";
			};
			name = Release;
		};
/* End XCBuildConfiguration section */

/* Begin XCConfigurationList section */
		7555FF76242A565900829871 /* Build configuration list for PBXProject "phoenix-ios" */ = {
			isa = XCConfigurationList;
			buildConfigurations = (
				7555FFA3242A565B00829871 /* Debug */,
				7555FFA4242A565B00829871 /* Release */,
			);
			defaultConfigurationIsVisible = 0;
			defaultConfigurationName = Release;
		};
		7555FFA5242A565B00829871 /* Build configuration list for PBXNativeTarget "phoenix-ios" */ = {
			isa = XCConfigurationList;
			buildConfigurations = (
				7555FFA6242A565B00829871 /* Debug */,
				7555FFA7242A565B00829871 /* Release */,
			);
			defaultConfigurationIsVisible = 0;
			defaultConfigurationName = Release;
		};
		7555FFA8242A565B00829871 /* Build configuration list for PBXNativeTarget "phoenix-iosTests" */ = {
			isa = XCConfigurationList;
			buildConfigurations = (
				7555FFA9242A565B00829871 /* Debug */,
				7555FFAA242A565B00829871 /* Release */,
			);
			defaultConfigurationIsVisible = 0;
			defaultConfigurationName = Release;
		};
		7555FFAB242A565B00829871 /* Build configuration list for PBXNativeTarget "phoenix-iosUITests" */ = {
			isa = XCConfigurationList;
			buildConfigurations = (
				7555FFAC242A565B00829871 /* Debug */,
				7555FFAD242A565B00829871 /* Release */,
			);
			defaultConfigurationIsVisible = 0;
			defaultConfigurationName = Release;
		};
		DCB0DB8C255AE42F005B29C8 /* Build configuration list for PBXNativeTarget "phoenix-ios-framework" */ = {
			isa = XCConfigurationList;
			buildConfigurations = (
				DCB0DB8D255AE42F005B29C8 /* Debug */,
				DCB0DB8E255AE42F005B29C8 /* Release */,
			);
			defaultConfigurationIsVisible = 0;
			defaultConfigurationName = Release;
		};
/* End XCConfigurationList section */

/* Begin XCRemoteSwiftPackageReference section */
		DC4195CB25FA6777008F0888 /* XCRemoteSwiftPackageReference "DYPopoverView" */ = {
			isa = XCRemoteSwiftPackageReference;
			repositoryURL = "https://github.com/DominikButz/DYPopoverView.git";
			requirement = {
				kind = upToNextMajorVersion;
				minimumVersion = 1.1.1;
			};
		};
		DC72C2EA25A3CADC008A927A /* XCRemoteSwiftPackageReference "firebase-ios-sdk" */ = {
			isa = XCRemoteSwiftPackageReference;
			repositoryURL = "https://github.com/firebase/firebase-ios-sdk.git";
			requirement = {
				kind = upToNextMajorVersion;
				minimumVersion = 7.3.1;
			};
		};
/* End XCRemoteSwiftPackageReference section */

/* Begin XCSwiftPackageProductDependency section */
		DC4195D725FA6EBA008F0888 /* DYPopoverView */ = {
			isa = XCSwiftPackageProductDependency;
			package = DC4195CB25FA6777008F0888 /* XCRemoteSwiftPackageReference "DYPopoverView" */;
			productName = DYPopoverView;
		};
		DC72C31825A3CF87008A927A /* FirebaseMessaging */ = {
			isa = XCSwiftPackageProductDependency;
			package = DC72C2EA25A3CADC008A927A /* XCRemoteSwiftPackageReference "firebase-ios-sdk" */;
			productName = FirebaseMessaging;
		};
		DC72C32625A3D043008A927A /* FirebaseMessaging */ = {
			isa = XCSwiftPackageProductDependency;
			package = DC72C2EA25A3CADC008A927A /* XCRemoteSwiftPackageReference "firebase-ios-sdk" */;
			productName = FirebaseMessaging;
		};
/* End XCSwiftPackageProductDependency section */
	};
	rootObject = 7555FF73242A565900829871 /* Project object */;
}<|MERGE_RESOLUTION|>--- conflicted
+++ resolved
@@ -1010,11 +1010,7 @@
 				ASSETCATALOG_COMPILER_APPICON_NAME = "AppIcon-Green";
 				CODE_SIGN_ENTITLEMENTS = "phoenix-ios/Phoenix.entitlements";
 				CODE_SIGN_STYLE = Automatic;
-<<<<<<< HEAD
-				CURRENT_PROJECT_VERSION = 12;
-=======
 				CURRENT_PROJECT_VERSION = 13;
->>>>>>> 90f7e0e2
 				DEVELOPMENT_ASSET_PATHS = "\"phoenix-ios/Preview Content\"";
 				DEVELOPMENT_TEAM = XD77LN4376;
 				ENABLE_PREVIEWS = YES;
@@ -1024,11 +1020,7 @@
 					"$(inherited)",
 					"@executable_path/Frameworks",
 				);
-<<<<<<< HEAD
 				MARKETING_VERSION = 0.8.4;
-=======
-				MARKETING_VERSION = 0.0.1;
->>>>>>> 90f7e0e2
 				OTHER_LDFLAGS = (
 					"$(inherited)",
 					"\"-Xlinker -interposable\"",
@@ -1046,11 +1038,7 @@
 				ASSETCATALOG_COMPILER_APPICON_NAME = "AppIcon-Green";
 				CODE_SIGN_ENTITLEMENTS = "phoenix-ios/Phoenix.entitlements";
 				CODE_SIGN_STYLE = Automatic;
-<<<<<<< HEAD
-				CURRENT_PROJECT_VERSION = 12;
-=======
 				CURRENT_PROJECT_VERSION = 13;
->>>>>>> 90f7e0e2
 				DEVELOPMENT_ASSET_PATHS = "\"phoenix-ios/Preview Content\"";
 				DEVELOPMENT_TEAM = XD77LN4376;
 				ENABLE_PREVIEWS = YES;
@@ -1060,11 +1048,7 @@
 					"$(inherited)",
 					"@executable_path/Frameworks",
 				);
-<<<<<<< HEAD
 				MARKETING_VERSION = 0.8.4;
-=======
-				MARKETING_VERSION = 0.0.1;
->>>>>>> 90f7e0e2
 				OTHER_LDFLAGS = (
 					"$(inherited)",
 					"\"-Xlinker -interposable\"",
