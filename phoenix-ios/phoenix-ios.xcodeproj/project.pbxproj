// !$*UTF8*$!
{
	archiveVersion = 1;
	classes = {
	};
	objectVersion = 50;
	objects = {

/* Begin PBXBuildFile section */
		53BEF1748D4A541C0BEEDF2B /* models.swift in Sources */ = {isa = PBXBuildFile; fileRef = 53BEF563E51BE558225C499B /* models.swift */; };
		53BEF1E80E41F1AA4C9A9803 /* MVIView.swift in Sources */ = {isa = PBXBuildFile; fileRef = 53BEF637BD83D356A4A9C74F /* MVIView.swift */; };
		53BEF3A684D4ADDE8F3DA8F9 /* mocks.swift in Sources */ = {isa = PBXBuildFile; fileRef = 53BEF85119FFF4F05588DA42 /* mocks.swift */; };
		53BEF4D5663CD782DC63DF63 /* colors.swift in Sources */ = {isa = PBXBuildFile; fileRef = 53BEFA112E0701FFD6B84217 /* colors.swift */; };
		53BEF52EB1E6D171A81BF859 /* log.swift in Sources */ = {isa = PBXBuildFile; fileRef = 53BEFB85B066C30B3C30EB95 /* log.swift */; };
		53BEF90975122B844248569C /* ReceiveView.swift in Sources */ = {isa = PBXBuildFile; fileRef = 53BEFBC93C11EF306B9EB33A /* ReceiveView.swift */; };
		53BEF96EC93BBB4B6C9E0845 /* lang.swift in Sources */ = {isa = PBXBuildFile; fileRef = 53BEF6CBB2587136D25A625A /* lang.swift */; };
		53BEF981E71E3087871890F9 /* ScanView.swift in Sources */ = {isa = PBXBuildFile; fileRef = 53BEFCB8A24A5FAA785AFD03 /* ScanView.swift */; };
		53BEF9D42E536E6A78FFD425 /* CustomTextField.swift in Sources */ = {isa = PBXBuildFile; fileRef = 53BEFFBC23EE5A309A3DF575 /* CustomTextField.swift */; };
		53BEFA3292350CF33363A483 /* MVIContext.swift in Sources */ = {isa = PBXBuildFile; fileRef = 53BEF6E3FE2787846F3F38F1 /* MVIContext.swift */; };
		53BEFB54A0625F9FF4177FC8 /* DI.swift in Sources */ = {isa = PBXBuildFile; fileRef = 53BEF9AEB876A2611C6FC8F5 /* DI.swift */; };
		53BEFD54160278C5E393E319 /* HomeView.swift in Sources */ = {isa = PBXBuildFile; fileRef = 53BEFE171C182513A5762686 /* HomeView.swift */; };
		53BEFF4EDB40975C2123C63D /* ui.swift in Sources */ = {isa = PBXBuildFile; fileRef = 53BEFFB3CB63090BBCFF6A36 /* ui.swift */; };
		53BEFFEBEA9EBE7B27B53AF4 /* TransactionView.swift in Sources */ = {isa = PBXBuildFile; fileRef = 53BEF4DAE061532668494988 /* TransactionView.swift */; };
		7555FF7F242A565900829871 /* AppDelegate.swift in Sources */ = {isa = PBXBuildFile; fileRef = 7555FF7E242A565900829871 /* AppDelegate.swift */; };
		7555FF81242A565900829871 /* SceneDelegate.swift in Sources */ = {isa = PBXBuildFile; fileRef = 7555FF80242A565900829871 /* SceneDelegate.swift */; };
		7555FF83242A565900829871 /* ContentView.swift in Sources */ = {isa = PBXBuildFile; fileRef = 7555FF82242A565900829871 /* ContentView.swift */; };
		7555FF85242A565B00829871 /* Assets.xcassets in Resources */ = {isa = PBXBuildFile; fileRef = 7555FF84242A565B00829871 /* Assets.xcassets */; };
		7555FF88242A565B00829871 /* Preview Assets.xcassets in Resources */ = {isa = PBXBuildFile; fileRef = 7555FF87242A565B00829871 /* Preview Assets.xcassets */; };
		7555FF8B242A565B00829871 /* LaunchScreen.storyboard in Resources */ = {isa = PBXBuildFile; fileRef = 7555FF89242A565B00829871 /* LaunchScreen.storyboard */; };
		7555FF96242A565B00829871 /* phoenix-iosTests.swift in Sources */ = {isa = PBXBuildFile; fileRef = 7555FF95242A565B00829871 /* phoenix-iosTests.swift */; };
		7555FFA1242A565B00829871 /* phoenix-iosUITests.swift in Sources */ = {isa = PBXBuildFile; fileRef = 7555FFA0242A565B00829871 /* phoenix-iosUITests.swift */; };
		C8D7A74B29EAFF2EBD73BC6B /* ConfigurationView.swift in Sources */ = {isa = PBXBuildFile; fileRef = C8D7AFF1A7C09789C6CF2D06 /* ConfigurationView.swift */; };
		C8D7A84CCF914B08BDB03BE6 /* RestoreWalletView.swift in Sources */ = {isa = PBXBuildFile; fileRef = C8D7A44147508AA19378B739 /* RestoreWalletView.swift */; };
		C8D7AA4B09B32AD99C88BB5E /* DisplayConfigurationView.swift in Sources */ = {isa = PBXBuildFile; fileRef = C8D7A986A61CCD64FA661B88 /* DisplayConfigurationView.swift */; };
		C8D7ABB189B14D3104ABB50D /* AboutView.swift in Sources */ = {isa = PBXBuildFile; fileRef = C8D7A2327BC90150A3E1493D /* AboutView.swift */; };
		C8D7ABC95B979B59AF5A7CA7 /* InitView.swift in Sources */ = {isa = PBXBuildFile; fileRef = C8D7A209301A31C14A982ECD /* InitView.swift */; };
<<<<<<< HEAD
		C8D7AFF5BC5754DBBEEB2688 /* ElectrumConfigurationView.swift in Sources */ = {isa = PBXBuildFile; fileRef = C8D7A1F8A123C59199C182C2 /* ElectrumConfigurationView.swift */; };
=======
		DCC8B1B92502BAE2006B6227 /* Colors.xcassets in Resources */ = {isa = PBXBuildFile; fileRef = DCC8B1B82502BAE1006B6227 /* Colors.xcassets */; };
>>>>>>> 7f3499c3
		F43B86AB24A49FA7004C1291 /* PhoenixShared.framework in Frameworks */ = {isa = PBXBuildFile; fileRef = F43B86AA24A49FA7004C1291 /* PhoenixShared.framework */; };
		F43B86AC24A49FA7004C1291 /* PhoenixShared.framework in Embed Frameworks */ = {isa = PBXBuildFile; fileRef = F43B86AA24A49FA7004C1291 /* PhoenixShared.framework */; settings = {ATTRIBUTES = (CodeSignOnCopy, RemoveHeadersOnCopy, ); }; };
/* End PBXBuildFile section */

/* Begin PBXContainerItemProxy section */
		7555FF92242A565B00829871 /* PBXContainerItemProxy */ = {
			isa = PBXContainerItemProxy;
			containerPortal = 7555FF73242A565900829871 /* Project object */;
			proxyType = 1;
			remoteGlobalIDString = 7555FF7A242A565900829871;
			remoteInfo = "phoenix-ios";
		};
		7555FF9D242A565B00829871 /* PBXContainerItemProxy */ = {
			isa = PBXContainerItemProxy;
			containerPortal = 7555FF73242A565900829871 /* Project object */;
			proxyType = 1;
			remoteGlobalIDString = 7555FF7A242A565900829871;
			remoteInfo = "phoenix-ios";
		};
/* End PBXContainerItemProxy section */

/* Begin PBXCopyFilesBuildPhase section */
		F43B86AD24A49FA7004C1291 /* Embed Frameworks */ = {
			isa = PBXCopyFilesBuildPhase;
			buildActionMask = 2147483647;
			dstPath = "";
			dstSubfolderSpec = 10;
			files = (
				F43B86AC24A49FA7004C1291 /* PhoenixShared.framework in Embed Frameworks */,
			);
			name = "Embed Frameworks";
			runOnlyForDeploymentPostprocessing = 0;
		};
/* End PBXCopyFilesBuildPhase section */

/* Begin PBXFileReference section */
		53BEF4DAE061532668494988 /* TransactionView.swift */ = {isa = PBXFileReference; fileEncoding = 4; lastKnownFileType = sourcecode.swift; path = TransactionView.swift; sourceTree = "<group>"; };
		53BEF563E51BE558225C499B /* models.swift */ = {isa = PBXFileReference; fileEncoding = 4; lastKnownFileType = sourcecode.swift; path = models.swift; sourceTree = "<group>"; };
		53BEF637BD83D356A4A9C74F /* MVIView.swift */ = {isa = PBXFileReference; fileEncoding = 4; lastKnownFileType = sourcecode.swift; path = MVIView.swift; sourceTree = "<group>"; };
		53BEF6CBB2587136D25A625A /* lang.swift */ = {isa = PBXFileReference; fileEncoding = 4; lastKnownFileType = sourcecode.swift; path = lang.swift; sourceTree = "<group>"; };
		53BEF6E3FE2787846F3F38F1 /* MVIContext.swift */ = {isa = PBXFileReference; fileEncoding = 4; lastKnownFileType = sourcecode.swift; path = MVIContext.swift; sourceTree = "<group>"; };
		53BEF85119FFF4F05588DA42 /* mocks.swift */ = {isa = PBXFileReference; fileEncoding = 4; lastKnownFileType = sourcecode.swift; path = mocks.swift; sourceTree = "<group>"; };
		53BEF9AEB876A2611C6FC8F5 /* DI.swift */ = {isa = PBXFileReference; fileEncoding = 4; lastKnownFileType = sourcecode.swift; path = DI.swift; sourceTree = "<group>"; };
		53BEFA112E0701FFD6B84217 /* colors.swift */ = {isa = PBXFileReference; fileEncoding = 4; lastKnownFileType = sourcecode.swift; path = colors.swift; sourceTree = "<group>"; };
		53BEFB85B066C30B3C30EB95 /* log.swift */ = {isa = PBXFileReference; fileEncoding = 4; lastKnownFileType = sourcecode.swift; path = log.swift; sourceTree = "<group>"; };
		53BEFBC93C11EF306B9EB33A /* ReceiveView.swift */ = {isa = PBXFileReference; fileEncoding = 4; lastKnownFileType = sourcecode.swift; path = ReceiveView.swift; sourceTree = "<group>"; };
		53BEFCB8A24A5FAA785AFD03 /* ScanView.swift */ = {isa = PBXFileReference; fileEncoding = 4; lastKnownFileType = sourcecode.swift; path = ScanView.swift; sourceTree = "<group>"; };
		53BEFE171C182513A5762686 /* HomeView.swift */ = {isa = PBXFileReference; fileEncoding = 4; lastKnownFileType = sourcecode.swift; path = HomeView.swift; sourceTree = "<group>"; };
		53BEFFB3CB63090BBCFF6A36 /* ui.swift */ = {isa = PBXFileReference; fileEncoding = 4; lastKnownFileType = sourcecode.swift; path = ui.swift; sourceTree = "<group>"; };
		53BEFFBC23EE5A309A3DF575 /* CustomTextField.swift */ = {isa = PBXFileReference; fileEncoding = 4; lastKnownFileType = sourcecode.swift; path = CustomTextField.swift; sourceTree = "<group>"; };
		7555FF7B242A565900829871 /* Phoenix.app */ = {isa = PBXFileReference; explicitFileType = wrapper.application; includeInIndex = 0; path = Phoenix.app; sourceTree = BUILT_PRODUCTS_DIR; };
		7555FF7E242A565900829871 /* AppDelegate.swift */ = {isa = PBXFileReference; lastKnownFileType = sourcecode.swift; path = AppDelegate.swift; sourceTree = "<group>"; };
		7555FF80242A565900829871 /* SceneDelegate.swift */ = {isa = PBXFileReference; lastKnownFileType = sourcecode.swift; path = SceneDelegate.swift; sourceTree = "<group>"; };
		7555FF82242A565900829871 /* ContentView.swift */ = {isa = PBXFileReference; lastKnownFileType = sourcecode.swift; path = ContentView.swift; sourceTree = "<group>"; };
		7555FF84242A565B00829871 /* Assets.xcassets */ = {isa = PBXFileReference; lastKnownFileType = folder.assetcatalog; path = Assets.xcassets; sourceTree = "<group>"; };
		7555FF87242A565B00829871 /* Preview Assets.xcassets */ = {isa = PBXFileReference; lastKnownFileType = folder.assetcatalog; path = "Preview Assets.xcassets"; sourceTree = "<group>"; };
		7555FF8A242A565B00829871 /* Base */ = {isa = PBXFileReference; lastKnownFileType = file.storyboard; name = Base; path = Base.lproj/LaunchScreen.storyboard; sourceTree = "<group>"; };
		7555FF8C242A565B00829871 /* Info.plist */ = {isa = PBXFileReference; lastKnownFileType = text.plist.xml; path = Info.plist; sourceTree = "<group>"; };
		7555FF91242A565B00829871 /* phoenix-iosTests.xctest */ = {isa = PBXFileReference; explicitFileType = wrapper.cfbundle; includeInIndex = 0; path = "phoenix-iosTests.xctest"; sourceTree = BUILT_PRODUCTS_DIR; };
		7555FF95242A565B00829871 /* phoenix-iosTests.swift */ = {isa = PBXFileReference; lastKnownFileType = sourcecode.swift; path = "phoenix-iosTests.swift"; sourceTree = "<group>"; };
		7555FF97242A565B00829871 /* Info.plist */ = {isa = PBXFileReference; lastKnownFileType = text.plist.xml; path = Info.plist; sourceTree = "<group>"; };
		7555FF9C242A565B00829871 /* phoenix-iosUITests.xctest */ = {isa = PBXFileReference; explicitFileType = wrapper.cfbundle; includeInIndex = 0; path = "phoenix-iosUITests.xctest"; sourceTree = BUILT_PRODUCTS_DIR; };
		7555FFA0242A565B00829871 /* phoenix-iosUITests.swift */ = {isa = PBXFileReference; lastKnownFileType = sourcecode.swift; path = "phoenix-iosUITests.swift"; sourceTree = "<group>"; };
		7555FFA2242A565B00829871 /* Info.plist */ = {isa = PBXFileReference; lastKnownFileType = text.plist.xml; path = Info.plist; sourceTree = "<group>"; };
		C8D7A1F8A123C59199C182C2 /* ElectrumConfigurationView.swift */ = {isa = PBXFileReference; fileEncoding = 4; lastKnownFileType = sourcecode.swift; path = ElectrumConfigurationView.swift; sourceTree = "<group>"; };
		C8D7A209301A31C14A982ECD /* InitView.swift */ = {isa = PBXFileReference; fileEncoding = 4; lastKnownFileType = sourcecode.swift; path = InitView.swift; sourceTree = "<group>"; };
		C8D7A2327BC90150A3E1493D /* AboutView.swift */ = {isa = PBXFileReference; fileEncoding = 4; lastKnownFileType = sourcecode.swift; path = AboutView.swift; sourceTree = "<group>"; };
		C8D7A44147508AA19378B739 /* RestoreWalletView.swift */ = {isa = PBXFileReference; fileEncoding = 4; lastKnownFileType = sourcecode.swift; path = RestoreWalletView.swift; sourceTree = "<group>"; };
<<<<<<< HEAD
		C8D7A986A61CCD64FA661B88 /* DisplayConfigurationView.swift */ = {isa = PBXFileReference; fileEncoding = 4; lastKnownFileType = sourcecode.swift; path = DisplayConfigurationView.swift; sourceTree = "<group>"; };
		C8D7AFF1A7C09789C6CF2D06 /* ConfigurationView.swift */ = {isa = PBXFileReference; fileEncoding = 4; lastKnownFileType = sourcecode.swift; path = ConfigurationView.swift; sourceTree = "<group>"; };
=======
		DCC8B1B82502BAE1006B6227 /* Colors.xcassets */ = {isa = PBXFileReference; lastKnownFileType = folder.assetcatalog; path = Colors.xcassets; sourceTree = "<group>"; };
>>>>>>> 7f3499c3
		F43B86AA24A49FA7004C1291 /* PhoenixShared.framework */ = {isa = PBXFileReference; lastKnownFileType = wrapper.framework; name = PhoenixShared.framework; path = "../phoenix-shared/build/xcode-frameworks/PhoenixShared.framework"; sourceTree = "<group>"; };
/* End PBXFileReference section */

/* Begin PBXFrameworksBuildPhase section */
		7555FF78242A565900829871 /* Frameworks */ = {
			isa = PBXFrameworksBuildPhase;
			buildActionMask = 2147483647;
			files = (
				F43B86AB24A49FA7004C1291 /* PhoenixShared.framework in Frameworks */,
			);
			runOnlyForDeploymentPostprocessing = 0;
		};
		7555FF8E242A565B00829871 /* Frameworks */ = {
			isa = PBXFrameworksBuildPhase;
			buildActionMask = 2147483647;
			files = (
			);
			runOnlyForDeploymentPostprocessing = 0;
		};
		7555FF99242A565B00829871 /* Frameworks */ = {
			isa = PBXFrameworksBuildPhase;
			buildActionMask = 2147483647;
			files = (
			);
			runOnlyForDeploymentPostprocessing = 0;
		};
/* End PBXFrameworksBuildPhase section */

/* Begin PBXGroup section */
		53BEF0E7A62D4973FCC99476 /* widgets */ = {
			isa = PBXGroup;
			children = (
				53BEFFBC23EE5A309A3DF575 /* CustomTextField.swift */,
			);
			path = widgets;
			sourceTree = "<group>";
		};
		53BEF1337AFCFF0AE82A46BD /* utils */ = {
			isa = PBXGroup;
			children = (
				53BEFFB3CB63090BBCFF6A36 /* ui.swift */,
				53BEF85119FFF4F05588DA42 /* mocks.swift */,
				53BEF6CBB2587136D25A625A /* lang.swift */,
				53BEF563E51BE558225C499B /* models.swift */,
				53BEFB85B066C30B3C30EB95 /* log.swift */,
			);
			path = utils;
			sourceTree = "<group>";
		};
		53BEFD3C3C84A395C4A66297 /* views */ = {
			isa = PBXGroup;
			children = (
				53BEFE171C182513A5762686 /* HomeView.swift */,
				53BEFBC93C11EF306B9EB33A /* ReceiveView.swift */,
				53BEFCB8A24A5FAA785AFD03 /* ScanView.swift */,
				53BEF0E7A62D4973FCC99476 /* widgets */,
				C8D7A209301A31C14A982ECD /* InitView.swift */,
				C8D7A44147508AA19378B739 /* RestoreWalletView.swift */,
				53BEF4DAE061532668494988 /* TransactionView.swift */,
				C8D7A7335040D755924F8FFC /* configuration */,
			);
			path = views;
			sourceTree = "<group>";
		};
		53BEFD8D34A66724B3ACFA01 /* MVI */ = {
			isa = PBXGroup;
			children = (
				53BEF6E3FE2787846F3F38F1 /* MVIContext.swift */,
				53BEF637BD83D356A4A9C74F /* MVIView.swift */,
			);
			path = MVI;
			sourceTree = "<group>";
		};
		7555FF72242A565900829871 = {
			isa = PBXGroup;
			children = (
				7555FF7D242A565900829871 /* phoenix-ios */,
				7555FF94242A565B00829871 /* phoenix-iosTests */,
				7555FF9F242A565B00829871 /* phoenix-iosUITests */,
				7555FF7C242A565900829871 /* Products */,
				7555FFB0242A642200829871 /* Frameworks */,
			);
			sourceTree = "<group>";
		};
		7555FF7C242A565900829871 /* Products */ = {
			isa = PBXGroup;
			children = (
				7555FF7B242A565900829871 /* Phoenix.app */,
				7555FF91242A565B00829871 /* phoenix-iosTests.xctest */,
				7555FF9C242A565B00829871 /* phoenix-iosUITests.xctest */,
			);
			name = Products;
			sourceTree = "<group>";
		};
		7555FF7D242A565900829871 /* phoenix-ios */ = {
			isa = PBXGroup;
			children = (
				7555FF7E242A565900829871 /* AppDelegate.swift */,
				7555FF80242A565900829871 /* SceneDelegate.swift */,
				7555FF82242A565900829871 /* ContentView.swift */,
				DCC8B1B82502BAE1006B6227 /* Colors.xcassets */,
				7555FF84242A565B00829871 /* Assets.xcassets */,
				7555FF89242A565B00829871 /* LaunchScreen.storyboard */,
				7555FF8C242A565B00829871 /* Info.plist */,
				7555FF86242A565B00829871 /* Preview Content */,
				53BEFD3C3C84A395C4A66297 /* views */,
				53BEF9AEB876A2611C6FC8F5 /* DI.swift */,
				53BEFD8D34A66724B3ACFA01 /* MVI */,
				53BEF1337AFCFF0AE82A46BD /* utils */,
				53BEFA112E0701FFD6B84217 /* colors.swift */,
			);
			path = "phoenix-ios";
			sourceTree = "<group>";
		};
		7555FF86242A565B00829871 /* Preview Content */ = {
			isa = PBXGroup;
			children = (
				7555FF87242A565B00829871 /* Preview Assets.xcassets */,
			);
			path = "Preview Content";
			sourceTree = "<group>";
		};
		7555FF94242A565B00829871 /* phoenix-iosTests */ = {
			isa = PBXGroup;
			children = (
				7555FF95242A565B00829871 /* phoenix-iosTests.swift */,
				7555FF97242A565B00829871 /* Info.plist */,
			);
			path = "phoenix-iosTests";
			sourceTree = "<group>";
		};
		7555FF9F242A565B00829871 /* phoenix-iosUITests */ = {
			isa = PBXGroup;
			children = (
				7555FFA0242A565B00829871 /* phoenix-iosUITests.swift */,
				7555FFA2242A565B00829871 /* Info.plist */,
			);
			path = "phoenix-iosUITests";
			sourceTree = "<group>";
		};
		7555FFB0242A642200829871 /* Frameworks */ = {
			isa = PBXGroup;
			children = (
				F43B86AA24A49FA7004C1291 /* PhoenixShared.framework */,
			);
			name = Frameworks;
			sourceTree = "<group>";
		};
		C8D7A7335040D755924F8FFC /* configuration */ = {
			isa = PBXGroup;
			children = (
				C8D7AFF1A7C09789C6CF2D06 /* ConfigurationView.swift */,
				C8D7A2327BC90150A3E1493D /* AboutView.swift */,
				C8D7A986A61CCD64FA661B88 /* DisplayConfigurationView.swift */,
				C8D7A1F8A123C59199C182C2 /* ElectrumConfigurationView.swift */,
			);
			path = configuration;
			sourceTree = "<group>";
		};
/* End PBXGroup section */

/* Begin PBXNativeTarget section */
		7555FF7A242A565900829871 /* phoenix-ios */ = {
			isa = PBXNativeTarget;
			buildConfigurationList = 7555FFA5242A565B00829871 /* Build configuration list for PBXNativeTarget "phoenix-ios" */;
			buildPhases = (
				7555FFB5242A651A00829871 /* ShellScript */,
				7555FF77242A565900829871 /* Sources */,
				7555FF78242A565900829871 /* Frameworks */,
				7555FF79242A565900829871 /* Resources */,
				F43B86AD24A49FA7004C1291 /* Embed Frameworks */,
			);
			buildRules = (
			);
			dependencies = (
			);
			name = "phoenix-ios";
			productName = "phoenix-ios";
			productReference = 7555FF7B242A565900829871 /* Phoenix.app */;
			productType = "com.apple.product-type.application";
		};
		7555FF90242A565B00829871 /* phoenix-iosTests */ = {
			isa = PBXNativeTarget;
			buildConfigurationList = 7555FFA8242A565B00829871 /* Build configuration list for PBXNativeTarget "phoenix-iosTests" */;
			buildPhases = (
				7555FF8D242A565B00829871 /* Sources */,
				7555FF8E242A565B00829871 /* Frameworks */,
				7555FF8F242A565B00829871 /* Resources */,
			);
			buildRules = (
			);
			dependencies = (
				7555FF93242A565B00829871 /* PBXTargetDependency */,
			);
			name = "phoenix-iosTests";
			productName = "phoenix-iosTests";
			productReference = 7555FF91242A565B00829871 /* phoenix-iosTests.xctest */;
			productType = "com.apple.product-type.bundle.unit-test";
		};
		7555FF9B242A565B00829871 /* phoenix-iosUITests */ = {
			isa = PBXNativeTarget;
			buildConfigurationList = 7555FFAB242A565B00829871 /* Build configuration list for PBXNativeTarget "phoenix-iosUITests" */;
			buildPhases = (
				7555FF98242A565B00829871 /* Sources */,
				7555FF99242A565B00829871 /* Frameworks */,
				7555FF9A242A565B00829871 /* Resources */,
			);
			buildRules = (
			);
			dependencies = (
				7555FF9E242A565B00829871 /* PBXTargetDependency */,
			);
			name = "phoenix-iosUITests";
			productName = "phoenix-iosUITests";
			productReference = 7555FF9C242A565B00829871 /* phoenix-iosUITests.xctest */;
			productType = "com.apple.product-type.bundle.ui-testing";
		};
/* End PBXNativeTarget section */

/* Begin PBXProject section */
		7555FF73242A565900829871 /* Project object */ = {
			isa = PBXProject;
			attributes = {
				LastSwiftUpdateCheck = 1130;
				LastUpgradeCheck = 1130;
				ORGANIZATIONNAME = Acinq;
				TargetAttributes = {
					7555FF7A242A565900829871 = {
						CreatedOnToolsVersion = 11.3.1;
					};
					7555FF90242A565B00829871 = {
						CreatedOnToolsVersion = 11.3.1;
						TestTargetID = 7555FF7A242A565900829871;
					};
					7555FF9B242A565B00829871 = {
						CreatedOnToolsVersion = 11.3.1;
						TestTargetID = 7555FF7A242A565900829871;
					};
				};
			};
			buildConfigurationList = 7555FF76242A565900829871 /* Build configuration list for PBXProject "phoenix-ios" */;
			compatibilityVersion = "Xcode 9.3";
			developmentRegion = en;
			hasScannedForEncodings = 0;
			knownRegions = (
				en,
				Base,
			);
			mainGroup = 7555FF72242A565900829871;
			productRefGroup = 7555FF7C242A565900829871 /* Products */;
			projectDirPath = "";
			projectRoot = "";
			targets = (
				7555FF7A242A565900829871 /* phoenix-ios */,
				7555FF90242A565B00829871 /* phoenix-iosTests */,
				7555FF9B242A565B00829871 /* phoenix-iosUITests */,
			);
		};
/* End PBXProject section */

/* Begin PBXResourcesBuildPhase section */
		7555FF79242A565900829871 /* Resources */ = {
			isa = PBXResourcesBuildPhase;
			buildActionMask = 2147483647;
			files = (
				7555FF8B242A565B00829871 /* LaunchScreen.storyboard in Resources */,
				DCC8B1B92502BAE2006B6227 /* Colors.xcassets in Resources */,
				7555FF88242A565B00829871 /* Preview Assets.xcassets in Resources */,
				7555FF85242A565B00829871 /* Assets.xcassets in Resources */,
			);
			runOnlyForDeploymentPostprocessing = 0;
		};
		7555FF8F242A565B00829871 /* Resources */ = {
			isa = PBXResourcesBuildPhase;
			buildActionMask = 2147483647;
			files = (
			);
			runOnlyForDeploymentPostprocessing = 0;
		};
		7555FF9A242A565B00829871 /* Resources */ = {
			isa = PBXResourcesBuildPhase;
			buildActionMask = 2147483647;
			files = (
			);
			runOnlyForDeploymentPostprocessing = 0;
		};
/* End PBXResourcesBuildPhase section */

/* Begin PBXShellScriptBuildPhase section */
		7555FFB5242A651A00829871 /* ShellScript */ = {
			isa = PBXShellScriptBuildPhase;
			buildActionMask = 2147483647;
			files = (
			);
			inputFileListPaths = (
			);
			inputPaths = (
			);
			outputFileListPaths = (
			);
			outputPaths = (
			);
			runOnlyForDeploymentPostprocessing = 0;
			shellPath = /bin/sh;
			shellScript = "cd \"$SRCROOT/..\"\necho ./gradlew :phoenix-shared:packForXCode -PXCODE_CONFIGURATION=${CONFIGURATION} -PskipAndroid=true\n./gradlew :phoenix-shared:packForXCode -PXCODE_CONFIGURATION=${CONFIGURATION} -PskipAndroid=true\n";
		};
/* End PBXShellScriptBuildPhase section */

/* Begin PBXSourcesBuildPhase section */
		7555FF77242A565900829871 /* Sources */ = {
			isa = PBXSourcesBuildPhase;
			buildActionMask = 2147483647;
			files = (
				7555FF7F242A565900829871 /* AppDelegate.swift in Sources */,
				7555FF81242A565900829871 /* SceneDelegate.swift in Sources */,
				7555FF83242A565900829871 /* ContentView.swift in Sources */,
				53BEFD54160278C5E393E319 /* HomeView.swift in Sources */,
				53BEF90975122B844248569C /* ReceiveView.swift in Sources */,
				53BEFB54A0625F9FF4177FC8 /* DI.swift in Sources */,
				53BEFA3292350CF33363A483 /* MVIContext.swift in Sources */,
				53BEF1E80E41F1AA4C9A9803 /* MVIView.swift in Sources */,
				53BEFF4EDB40975C2123C63D /* ui.swift in Sources */,
				53BEF981E71E3087871890F9 /* ScanView.swift in Sources */,
				53BEF9D42E536E6A78FFD425 /* CustomTextField.swift in Sources */,
				53BEF3A684D4ADDE8F3DA8F9 /* mocks.swift in Sources */,
				53BEF96EC93BBB4B6C9E0845 /* lang.swift in Sources */,
				53BEF4D5663CD782DC63DF63 /* colors.swift in Sources */,
				C8D7ABC95B979B59AF5A7CA7 /* InitView.swift in Sources */,
				C8D7A84CCF914B08BDB03BE6 /* RestoreWalletView.swift in Sources */,
				53BEFFEBEA9EBE7B27B53AF4 /* TransactionView.swift in Sources */,
				53BEF1748D4A541C0BEEDF2B /* models.swift in Sources */,
<<<<<<< HEAD
				C8D7A74B29EAFF2EBD73BC6B /* ConfigurationView.swift in Sources */,
				C8D7ABB189B14D3104ABB50D /* AboutView.swift in Sources */,
				C8D7AA4B09B32AD99C88BB5E /* DisplayConfigurationView.swift in Sources */,
				C8D7AFF5BC5754DBBEEB2688 /* ElectrumConfigurationView.swift in Sources */,
=======
				53BEF52EB1E6D171A81BF859 /* log.swift in Sources */,
>>>>>>> 7f3499c3
			);
			runOnlyForDeploymentPostprocessing = 0;
		};
		7555FF8D242A565B00829871 /* Sources */ = {
			isa = PBXSourcesBuildPhase;
			buildActionMask = 2147483647;
			files = (
				7555FF96242A565B00829871 /* phoenix-iosTests.swift in Sources */,
			);
			runOnlyForDeploymentPostprocessing = 0;
		};
		7555FF98242A565B00829871 /* Sources */ = {
			isa = PBXSourcesBuildPhase;
			buildActionMask = 2147483647;
			files = (
				7555FFA1242A565B00829871 /* phoenix-iosUITests.swift in Sources */,
			);
			runOnlyForDeploymentPostprocessing = 0;
		};
/* End PBXSourcesBuildPhase section */

/* Begin PBXTargetDependency section */
		7555FF93242A565B00829871 /* PBXTargetDependency */ = {
			isa = PBXTargetDependency;
			target = 7555FF7A242A565900829871 /* phoenix-ios */;
			targetProxy = 7555FF92242A565B00829871 /* PBXContainerItemProxy */;
		};
		7555FF9E242A565B00829871 /* PBXTargetDependency */ = {
			isa = PBXTargetDependency;
			target = 7555FF7A242A565900829871 /* phoenix-ios */;
			targetProxy = 7555FF9D242A565B00829871 /* PBXContainerItemProxy */;
		};
/* End PBXTargetDependency section */

/* Begin PBXVariantGroup section */
		7555FF89242A565B00829871 /* LaunchScreen.storyboard */ = {
			isa = PBXVariantGroup;
			children = (
				7555FF8A242A565B00829871 /* Base */,
			);
			name = LaunchScreen.storyboard;
			sourceTree = "<group>";
		};
/* End PBXVariantGroup section */

/* Begin XCBuildConfiguration section */
		7555FFA3242A565B00829871 /* Debug */ = {
			isa = XCBuildConfiguration;
			buildSettings = {
				ALWAYS_SEARCH_USER_PATHS = NO;
				CLANG_ANALYZER_NONNULL = YES;
				CLANG_ANALYZER_NUMBER_OBJECT_CONVERSION = YES_AGGRESSIVE;
				CLANG_CXX_LANGUAGE_STANDARD = "gnu++14";
				CLANG_CXX_LIBRARY = "libc++";
				CLANG_ENABLE_MODULES = YES;
				CLANG_ENABLE_OBJC_ARC = YES;
				CLANG_ENABLE_OBJC_WEAK = YES;
				CLANG_WARN_BLOCK_CAPTURE_AUTORELEASING = YES;
				CLANG_WARN_BOOL_CONVERSION = YES;
				CLANG_WARN_COMMA = YES;
				CLANG_WARN_CONSTANT_CONVERSION = YES;
				CLANG_WARN_DEPRECATED_OBJC_IMPLEMENTATIONS = YES;
				CLANG_WARN_DIRECT_OBJC_ISA_USAGE = YES_ERROR;
				CLANG_WARN_DOCUMENTATION_COMMENTS = YES;
				CLANG_WARN_EMPTY_BODY = YES;
				CLANG_WARN_ENUM_CONVERSION = YES;
				CLANG_WARN_INFINITE_RECURSION = YES;
				CLANG_WARN_INT_CONVERSION = YES;
				CLANG_WARN_NON_LITERAL_NULL_CONVERSION = YES;
				CLANG_WARN_OBJC_IMPLICIT_RETAIN_SELF = YES;
				CLANG_WARN_OBJC_LITERAL_CONVERSION = YES;
				CLANG_WARN_OBJC_ROOT_CLASS = YES_ERROR;
				CLANG_WARN_RANGE_LOOP_ANALYSIS = YES;
				CLANG_WARN_STRICT_PROTOTYPES = YES;
				CLANG_WARN_SUSPICIOUS_MOVE = YES;
				CLANG_WARN_UNGUARDED_AVAILABILITY = YES_AGGRESSIVE;
				CLANG_WARN_UNREACHABLE_CODE = YES;
				CLANG_WARN__DUPLICATE_METHOD_MATCH = YES;
				COPY_PHASE_STRIP = NO;
				DEBUG_INFORMATION_FORMAT = dwarf;
				ENABLE_STRICT_OBJC_MSGSEND = YES;
				ENABLE_TESTABILITY = YES;
				GCC_C_LANGUAGE_STANDARD = gnu11;
				GCC_DYNAMIC_NO_PIC = NO;
				GCC_NO_COMMON_BLOCKS = YES;
				GCC_OPTIMIZATION_LEVEL = 0;
				GCC_PREPROCESSOR_DEFINITIONS = (
					"DEBUG=1",
					"$(inherited)",
				);
				GCC_WARN_64_TO_32_BIT_CONVERSION = YES;
				GCC_WARN_ABOUT_RETURN_TYPE = YES_ERROR;
				GCC_WARN_UNDECLARED_SELECTOR = YES;
				GCC_WARN_UNINITIALIZED_AUTOS = YES_AGGRESSIVE;
				GCC_WARN_UNUSED_FUNCTION = YES;
				GCC_WARN_UNUSED_VARIABLE = YES;
				IPHONEOS_DEPLOYMENT_TARGET = 14.0;
				MTL_ENABLE_DEBUG_INFO = INCLUDE_SOURCE;
				MTL_FAST_MATH = YES;
				ONLY_ACTIVE_ARCH = YES;
				SDKROOT = iphoneos;
				SWIFT_ACTIVE_COMPILATION_CONDITIONS = DEBUG;
				SWIFT_OPTIMIZATION_LEVEL = "-Onone";
			};
			name = Debug;
		};
		7555FFA4242A565B00829871 /* Release */ = {
			isa = XCBuildConfiguration;
			buildSettings = {
				ALWAYS_SEARCH_USER_PATHS = NO;
				CLANG_ANALYZER_NONNULL = YES;
				CLANG_ANALYZER_NUMBER_OBJECT_CONVERSION = YES_AGGRESSIVE;
				CLANG_CXX_LANGUAGE_STANDARD = "gnu++14";
				CLANG_CXX_LIBRARY = "libc++";
				CLANG_ENABLE_MODULES = YES;
				CLANG_ENABLE_OBJC_ARC = YES;
				CLANG_ENABLE_OBJC_WEAK = YES;
				CLANG_WARN_BLOCK_CAPTURE_AUTORELEASING = YES;
				CLANG_WARN_BOOL_CONVERSION = YES;
				CLANG_WARN_COMMA = YES;
				CLANG_WARN_CONSTANT_CONVERSION = YES;
				CLANG_WARN_DEPRECATED_OBJC_IMPLEMENTATIONS = YES;
				CLANG_WARN_DIRECT_OBJC_ISA_USAGE = YES_ERROR;
				CLANG_WARN_DOCUMENTATION_COMMENTS = YES;
				CLANG_WARN_EMPTY_BODY = YES;
				CLANG_WARN_ENUM_CONVERSION = YES;
				CLANG_WARN_INFINITE_RECURSION = YES;
				CLANG_WARN_INT_CONVERSION = YES;
				CLANG_WARN_NON_LITERAL_NULL_CONVERSION = YES;
				CLANG_WARN_OBJC_IMPLICIT_RETAIN_SELF = YES;
				CLANG_WARN_OBJC_LITERAL_CONVERSION = YES;
				CLANG_WARN_OBJC_ROOT_CLASS = YES_ERROR;
				CLANG_WARN_RANGE_LOOP_ANALYSIS = YES;
				CLANG_WARN_STRICT_PROTOTYPES = YES;
				CLANG_WARN_SUSPICIOUS_MOVE = YES;
				CLANG_WARN_UNGUARDED_AVAILABILITY = YES_AGGRESSIVE;
				CLANG_WARN_UNREACHABLE_CODE = YES;
				CLANG_WARN__DUPLICATE_METHOD_MATCH = YES;
				COPY_PHASE_STRIP = NO;
				DEBUG_INFORMATION_FORMAT = "dwarf-with-dsym";
				ENABLE_NS_ASSERTIONS = NO;
				ENABLE_STRICT_OBJC_MSGSEND = YES;
				GCC_C_LANGUAGE_STANDARD = gnu11;
				GCC_NO_COMMON_BLOCKS = YES;
				GCC_WARN_64_TO_32_BIT_CONVERSION = YES;
				GCC_WARN_ABOUT_RETURN_TYPE = YES_ERROR;
				GCC_WARN_UNDECLARED_SELECTOR = YES;
				GCC_WARN_UNINITIALIZED_AUTOS = YES_AGGRESSIVE;
				GCC_WARN_UNUSED_FUNCTION = YES;
				GCC_WARN_UNUSED_VARIABLE = YES;
				IPHONEOS_DEPLOYMENT_TARGET = 14.0;
				MTL_ENABLE_DEBUG_INFO = NO;
				MTL_FAST_MATH = YES;
				SDKROOT = iphoneos;
				SWIFT_COMPILATION_MODE = wholemodule;
				SWIFT_OPTIMIZATION_LEVEL = "-O";
				VALIDATE_PRODUCT = YES;
			};
			name = Release;
		};
		7555FFA6242A565B00829871 /* Debug */ = {
			isa = XCBuildConfiguration;
			buildSettings = {
				ASSETCATALOG_COMPILER_APPICON_NAME = AppIcon;
				CODE_SIGN_STYLE = Automatic;
				DEVELOPMENT_ASSET_PATHS = "\"phoenix-ios/Preview Content\"";
				DEVELOPMENT_TEAM = 8U7RQ73AR9;
				ENABLE_PREVIEWS = YES;
				FRAMEWORK_SEARCH_PATHS = "$(SRCROOT)/../phoenix-shared/build/xcode-frameworks";
				INFOPLIST_FILE = "phoenix-ios/Info.plist";
				LD_RUNPATH_SEARCH_PATHS = (
					"$(inherited)",
					"@executable_path/Frameworks",
				);
				OTHER_LDFLAGS = "\"-Xlinker -interposable\"";
				PRODUCT_BUNDLE_IDENTIFIER = fr.acinq.phoenix;
				PRODUCT_NAME = Phoenix;
				SWIFT_VERSION = 5.0;
				TARGETED_DEVICE_FAMILY = "1,2";
			};
			name = Debug;
		};
		7555FFA7242A565B00829871 /* Release */ = {
			isa = XCBuildConfiguration;
			buildSettings = {
				ASSETCATALOG_COMPILER_APPICON_NAME = AppIcon;
				CODE_SIGN_STYLE = Automatic;
				DEVELOPMENT_ASSET_PATHS = "\"phoenix-ios/Preview Content\"";
				DEVELOPMENT_TEAM = 8U7RQ73AR9;
				ENABLE_PREVIEWS = YES;
				FRAMEWORK_SEARCH_PATHS = "$(SRCROOT)/../phoenix-shared/build/xcode-frameworks";
				INFOPLIST_FILE = "phoenix-ios/Info.plist";
				LD_RUNPATH_SEARCH_PATHS = (
					"$(inherited)",
					"@executable_path/Frameworks",
				);
				OTHER_LDFLAGS = "\"-Xlinker -interposable\"";
				PRODUCT_BUNDLE_IDENTIFIER = fr.acinq.phoenix;
				PRODUCT_NAME = Phoenix;
				SWIFT_VERSION = 5.0;
				TARGETED_DEVICE_FAMILY = "1,2";
			};
			name = Release;
		};
		7555FFA9242A565B00829871 /* Debug */ = {
			isa = XCBuildConfiguration;
			buildSettings = {
				ALWAYS_EMBED_SWIFT_STANDARD_LIBRARIES = YES;
				BUNDLE_LOADER = "$(TEST_HOST)";
				CODE_SIGN_STYLE = Automatic;
				INFOPLIST_FILE = "phoenix-iosTests/Info.plist";
				IPHONEOS_DEPLOYMENT_TARGET = 13.2;
				LD_RUNPATH_SEARCH_PATHS = (
					"$(inherited)",
					"@executable_path/Frameworks",
					"@loader_path/Frameworks",
				);
				PRODUCT_BUNDLE_IDENTIFIER = "orgIdentifier.phoenix-iosTests";
				PRODUCT_NAME = "$(TARGET_NAME)";
				SWIFT_VERSION = 5.0;
				TARGETED_DEVICE_FAMILY = "1,2";
				TEST_HOST = "$(BUILT_PRODUCTS_DIR)/phoenix-ios.app/phoenix-ios";
			};
			name = Debug;
		};
		7555FFAA242A565B00829871 /* Release */ = {
			isa = XCBuildConfiguration;
			buildSettings = {
				ALWAYS_EMBED_SWIFT_STANDARD_LIBRARIES = YES;
				BUNDLE_LOADER = "$(TEST_HOST)";
				CODE_SIGN_STYLE = Automatic;
				INFOPLIST_FILE = "phoenix-iosTests/Info.plist";
				IPHONEOS_DEPLOYMENT_TARGET = 13.2;
				LD_RUNPATH_SEARCH_PATHS = (
					"$(inherited)",
					"@executable_path/Frameworks",
					"@loader_path/Frameworks",
				);
				PRODUCT_BUNDLE_IDENTIFIER = "orgIdentifier.phoenix-iosTests";
				PRODUCT_NAME = "$(TARGET_NAME)";
				SWIFT_VERSION = 5.0;
				TARGETED_DEVICE_FAMILY = "1,2";
				TEST_HOST = "$(BUILT_PRODUCTS_DIR)/phoenix-ios.app/phoenix-ios";
			};
			name = Release;
		};
		7555FFAC242A565B00829871 /* Debug */ = {
			isa = XCBuildConfiguration;
			buildSettings = {
				ALWAYS_EMBED_SWIFT_STANDARD_LIBRARIES = YES;
				CODE_SIGN_STYLE = Automatic;
				INFOPLIST_FILE = "phoenix-iosUITests/Info.plist";
				LD_RUNPATH_SEARCH_PATHS = (
					"$(inherited)",
					"@executable_path/Frameworks",
					"@loader_path/Frameworks",
				);
				PRODUCT_BUNDLE_IDENTIFIER = "orgIdentifier.phoenix-iosUITests";
				PRODUCT_NAME = "$(TARGET_NAME)";
				SWIFT_VERSION = 5.0;
				TARGETED_DEVICE_FAMILY = "1,2";
				TEST_TARGET_NAME = "phoenix-ios";
			};
			name = Debug;
		};
		7555FFAD242A565B00829871 /* Release */ = {
			isa = XCBuildConfiguration;
			buildSettings = {
				ALWAYS_EMBED_SWIFT_STANDARD_LIBRARIES = YES;
				CODE_SIGN_STYLE = Automatic;
				INFOPLIST_FILE = "phoenix-iosUITests/Info.plist";
				LD_RUNPATH_SEARCH_PATHS = (
					"$(inherited)",
					"@executable_path/Frameworks",
					"@loader_path/Frameworks",
				);
				PRODUCT_BUNDLE_IDENTIFIER = "orgIdentifier.phoenix-iosUITests";
				PRODUCT_NAME = "$(TARGET_NAME)";
				SWIFT_VERSION = 5.0;
				TARGETED_DEVICE_FAMILY = "1,2";
				TEST_TARGET_NAME = "phoenix-ios";
			};
			name = Release;
		};
/* End XCBuildConfiguration section */

/* Begin XCConfigurationList section */
		7555FF76242A565900829871 /* Build configuration list for PBXProject "phoenix-ios" */ = {
			isa = XCConfigurationList;
			buildConfigurations = (
				7555FFA3242A565B00829871 /* Debug */,
				7555FFA4242A565B00829871 /* Release */,
			);
			defaultConfigurationIsVisible = 0;
			defaultConfigurationName = Release;
		};
		7555FFA5242A565B00829871 /* Build configuration list for PBXNativeTarget "phoenix-ios" */ = {
			isa = XCConfigurationList;
			buildConfigurations = (
				7555FFA6242A565B00829871 /* Debug */,
				7555FFA7242A565B00829871 /* Release */,
			);
			defaultConfigurationIsVisible = 0;
			defaultConfigurationName = Release;
		};
		7555FFA8242A565B00829871 /* Build configuration list for PBXNativeTarget "phoenix-iosTests" */ = {
			isa = XCConfigurationList;
			buildConfigurations = (
				7555FFA9242A565B00829871 /* Debug */,
				7555FFAA242A565B00829871 /* Release */,
			);
			defaultConfigurationIsVisible = 0;
			defaultConfigurationName = Release;
		};
		7555FFAB242A565B00829871 /* Build configuration list for PBXNativeTarget "phoenix-iosUITests" */ = {
			isa = XCConfigurationList;
			buildConfigurations = (
				7555FFAC242A565B00829871 /* Debug */,
				7555FFAD242A565B00829871 /* Release */,
			);
			defaultConfigurationIsVisible = 0;
			defaultConfigurationName = Release;
		};
/* End XCConfigurationList section */
	};
	rootObject = 7555FF73242A565900829871 /* Project object */;
}<|MERGE_RESOLUTION|>--- conflicted
+++ resolved
@@ -34,11 +34,8 @@
 		C8D7AA4B09B32AD99C88BB5E /* DisplayConfigurationView.swift in Sources */ = {isa = PBXBuildFile; fileRef = C8D7A986A61CCD64FA661B88 /* DisplayConfigurationView.swift */; };
 		C8D7ABB189B14D3104ABB50D /* AboutView.swift in Sources */ = {isa = PBXBuildFile; fileRef = C8D7A2327BC90150A3E1493D /* AboutView.swift */; };
 		C8D7ABC95B979B59AF5A7CA7 /* InitView.swift in Sources */ = {isa = PBXBuildFile; fileRef = C8D7A209301A31C14A982ECD /* InitView.swift */; };
-<<<<<<< HEAD
 		C8D7AFF5BC5754DBBEEB2688 /* ElectrumConfigurationView.swift in Sources */ = {isa = PBXBuildFile; fileRef = C8D7A1F8A123C59199C182C2 /* ElectrumConfigurationView.swift */; };
-=======
 		DCC8B1B92502BAE2006B6227 /* Colors.xcassets in Resources */ = {isa = PBXBuildFile; fileRef = DCC8B1B82502BAE1006B6227 /* Colors.xcassets */; };
->>>>>>> 7f3499c3
 		F43B86AB24A49FA7004C1291 /* PhoenixShared.framework in Frameworks */ = {isa = PBXBuildFile; fileRef = F43B86AA24A49FA7004C1291 /* PhoenixShared.framework */; };
 		F43B86AC24A49FA7004C1291 /* PhoenixShared.framework in Embed Frameworks */ = {isa = PBXBuildFile; fileRef = F43B86AA24A49FA7004C1291 /* PhoenixShared.framework */; settings = {ATTRIBUTES = (CodeSignOnCopy, RemoveHeadersOnCopy, ); }; };
 /* End PBXBuildFile section */
@@ -107,12 +104,9 @@
 		C8D7A209301A31C14A982ECD /* InitView.swift */ = {isa = PBXFileReference; fileEncoding = 4; lastKnownFileType = sourcecode.swift; path = InitView.swift; sourceTree = "<group>"; };
 		C8D7A2327BC90150A3E1493D /* AboutView.swift */ = {isa = PBXFileReference; fileEncoding = 4; lastKnownFileType = sourcecode.swift; path = AboutView.swift; sourceTree = "<group>"; };
 		C8D7A44147508AA19378B739 /* RestoreWalletView.swift */ = {isa = PBXFileReference; fileEncoding = 4; lastKnownFileType = sourcecode.swift; path = RestoreWalletView.swift; sourceTree = "<group>"; };
-<<<<<<< HEAD
 		C8D7A986A61CCD64FA661B88 /* DisplayConfigurationView.swift */ = {isa = PBXFileReference; fileEncoding = 4; lastKnownFileType = sourcecode.swift; path = DisplayConfigurationView.swift; sourceTree = "<group>"; };
 		C8D7AFF1A7C09789C6CF2D06 /* ConfigurationView.swift */ = {isa = PBXFileReference; fileEncoding = 4; lastKnownFileType = sourcecode.swift; path = ConfigurationView.swift; sourceTree = "<group>"; };
-=======
 		DCC8B1B82502BAE1006B6227 /* Colors.xcassets */ = {isa = PBXFileReference; lastKnownFileType = folder.assetcatalog; path = Colors.xcassets; sourceTree = "<group>"; };
->>>>>>> 7f3499c3
 		F43B86AA24A49FA7004C1291 /* PhoenixShared.framework */ = {isa = PBXFileReference; lastKnownFileType = wrapper.framework; name = PhoenixShared.framework; path = "../phoenix-shared/build/xcode-frameworks/PhoenixShared.framework"; sourceTree = "<group>"; };
 /* End PBXFileReference section */
 
@@ -444,14 +438,11 @@
 				C8D7A84CCF914B08BDB03BE6 /* RestoreWalletView.swift in Sources */,
 				53BEFFEBEA9EBE7B27B53AF4 /* TransactionView.swift in Sources */,
 				53BEF1748D4A541C0BEEDF2B /* models.swift in Sources */,
-<<<<<<< HEAD
 				C8D7A74B29EAFF2EBD73BC6B /* ConfigurationView.swift in Sources */,
 				C8D7ABB189B14D3104ABB50D /* AboutView.swift in Sources */,
 				C8D7AA4B09B32AD99C88BB5E /* DisplayConfigurationView.swift in Sources */,
 				C8D7AFF5BC5754DBBEEB2688 /* ElectrumConfigurationView.swift in Sources */,
-=======
 				53BEF52EB1E6D171A81BF859 /* log.swift in Sources */,
->>>>>>> 7f3499c3
 			);
 			runOnlyForDeploymentPostprocessing = 0;
 		};
