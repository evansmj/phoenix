import SwiftUI
import Combine
import AVFoundation
import PhoenixShared
import UIKit
import os.log

#if DEBUG && true
fileprivate var log = Logger(
	subsystem: Bundle.main.bundleIdentifier!,
	category: "SendView"
)
#else
fileprivate var log = Logger(OSLog.disabled)
#endif

struct SendView: MVIView {
	
	@StateObject var mvi: MVIState<Scan.Model, Scan.Intent>
	
	@Environment(\.controllerFactory) var factoryEnv
	var factory: ControllerFactory { return factoryEnv }
	
	@StateObject var toast = Toast()
	
	@Environment(\.colorScheme) var colorScheme: ColorScheme
	@Environment(\.presentationMode) var presentationMode: Binding<PresentationMode>
	
	init(controller: AppScanController? = nil) {
		
		if let controller = controller {
			self._mvi = StateObject(wrappedValue: MVIState(controller))
		} else {
			self._mvi = StateObject(wrappedValue: MVIState {
				$0.scan(firstModel: Scan.Model_Ready())
			})
		}
	}
	
	@ViewBuilder
	var view: some View {
		
		ZStack {
			content
			toast.view()
		}
		.frame(maxWidth: .infinity, maxHeight: .infinity)
		.onChange(of: mvi.model) { newModel in
			modelDidChange(newModel)
		}
		.onReceive(AppDelegate.get().externalLightningUrlPublisher) { (url: String) in
			didReceiveExternalLightningUrl(url)
		}
	}

	@ViewBuilder
	var content: some View {
		
		// ZIndex: [
		//   0: LoginView
		//   1: PaymentRequestedView
		//   2: PaymentInFlightView
		//   3: ValidateView
		//   4: ScanView
		// ]
		
		switch mvi.model {
		case _ as Scan.Model_Ready,
		     _ as Scan.Model_BadRequest,
		     _ as Scan.Model_LnurlServiceFetch:

			ScanView(mvi: mvi, toast: toast)
				.zIndex(4)

		case _ as Scan.Model_InvoiceFlow_InvoiceRequest,
		     _ as Scan.Model_OnChainFlow,
		     _ as Scan.Model_LnurlPayFlow_LnurlPayRequest,
		     _ as Scan.Model_LnurlPayFlow_LnurlPayFetch,
		     _ as Scan.Model_LnurlWithdrawFlow_LnurlWithdrawRequest,
		     _ as Scan.Model_LnurlWithdrawFlow_LnurlWithdrawFetch:

			ValidateView(mvi: mvi)
				.zIndex(3)

		case _ as Scan.Model_InvoiceFlow_Sending,
		     _ as Scan.Model_LnurlPayFlow_Sending:

			PaymentInFlightView(mvi: mvi)
				.zIndex(2)
			
		case _ as Scan.Model_LnurlWithdrawFlow_Receiving:
			
			PaymentRequestedView(mvi: mvi)
				.zIndex(1)

		case _ as Scan.Model_LnurlAuthFlow_LoginRequest,
		     _ as Scan.Model_LnurlAuthFlow_LoggingIn,
		     _ as Scan.Model_LnurlAuthFlow_LoginResult:

			LoginView(mvi: mvi)
				.zIndex(0)

		default:
			fatalError("Unknown model \(mvi.model)")
		}
	}
	
	func modelDidChange(_ newModel: Scan.Model) {
		log.trace("modelDidChange()")
		
		switch newModel {
		case let model as Scan.Model_BadRequest:
			
			showErrorToast(model)
			
		case is Scan.Model_InvoiceFlow_Sending,
		     is Scan.Model_LnurlPayFlow_Sending:
			
			// Pop self from NavigationStack; Back to HomeView
			presentationMode.wrappedValue.dismiss()
			
		default:
			break
		}
	}
	
	func showErrorToast(_ model: Scan.Model_BadRequest) -> Void {
		log.trace("showErrorToast()")
		
		let msg: String
		if model.reason is Scan.BadRequestReason_Expired {
<<<<<<< HEAD
			
			msg = NSLocalizedString(
				"Invoice is expired",
				comment: "Error message - scanning lightning invoice"
			)
			
		} else if let reason = model.reason as? Scan.BadRequestReason_ChainMismatch {
=======
>>>>>>> 7837b264
			
			msg = NSLocalizedString(
				"Invoice is expired",
				comment: "Error message - scanning lightning invoice"
			)
			
		} else if let reason = model.reason as? Scan.BadRequestReason_ChainMismatch {
			
			let requestChain = reason.actual.name
			msg = NSLocalizedString(
				"The invoice is for \(requestChain), but you're on \(reason.actual.name)",
				comment: "Error message - scanning lightning invoice"
			)
		
		} else if model.reason is Scan.BadRequestReason_UnsupportedLnurl {
			
			msg = NSLocalizedString(
				"Phoenix does not support this type of LNURL yet",
				comment: "Error message - scanning lightning invoice"
			)
			
		} else if model.reason is Scan.BadRequestReason_AlreadyPaidInvoice {
			
			msg = NSLocalizedString(
				"You've already paid this invoice. Paying it again could result in stolen funds.",
				comment: "Error message - scanning lightning invoice"
			)
		
		} else if let serviceError = model.reason as? Scan.BadRequestReason_ServiceError {
			
			let isLightningAddress = serviceError.url.description.contains("/.well-known/lnurlp/")
			let origin = serviceError.error.origin
			
			switch serviceError.error {
			case is LnurlError.RemoteFailure_CouldNotConnect:
				msg = NSLocalizedString(
					"Could not connect to service: \(origin)",
					comment: "Error message - scanning lightning invoice"
				)
			case is LnurlError.RemoteFailure_Unreadable:
				msg = NSLocalizedString(
					"Unreadable response from service: \(origin)",
					comment: "Error message - scanning lightning invoice"
				)
			default:
				// is LnurlError.RemoteFailure_Code
				// is LnurlError.RemoteFailure_Detailed
				if isLightningAddress {
					msg = NSLocalizedString(
						"The service (\(origin)) doesn't support Lightning addresses, or doesn't know this user",
						comment: "Error message - scanning lightning invoice"
					)
				} else {
					msg = NSLocalizedString(
						"The service (\(origin)) appears to be offline, or they have a down server",
						comment: "Error message - scanning lightning invoice"
					)
				}
			}
			
		} else {
		
			msg = NSLocalizedString(
				"This doesn't appear to be a Lightning invoice",
				comment: "Error message - scanning lightning invoice"
			)
		}
		toast.pop(
			msg,
			colorScheme: colorScheme.opposite,
			style: .chrome,
			duration: 30.0,
			alignment: .middle,
			showCloseButton: true
		)
	}
	
	func didReceiveExternalLightningUrl(_ urlStr: String) -> Void {
		log.trace("didReceiveExternalLightningUrl()")
		
		mvi.intent(Scan.Intent_Parse(request: urlStr))
	}
}<|MERGE_RESOLUTION|>--- conflicted
+++ resolved
@@ -129,16 +129,6 @@
 		
 		let msg: String
 		if model.reason is Scan.BadRequestReason_Expired {
-<<<<<<< HEAD
-			
-			msg = NSLocalizedString(
-				"Invoice is expired",
-				comment: "Error message - scanning lightning invoice"
-			)
-			
-		} else if let reason = model.reason as? Scan.BadRequestReason_ChainMismatch {
-=======
->>>>>>> 7837b264
 			
 			msg = NSLocalizedString(
 				"Invoice is expired",
