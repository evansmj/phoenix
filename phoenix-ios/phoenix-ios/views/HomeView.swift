import SwiftUI
import PhoenixShared
import Network
import os.log

#if DEBUG && false
fileprivate var log = Logger(
	subsystem: Bundle.main.bundleIdentifier!,
	category: "HomeView"
)
#else
fileprivate var log = Logger(OSLog.disabled)
#endif

struct HomeView : MVIView {

	@StateObject var mvi = MVIState({ $0.home() })

	@Environment(\.controllerFactory) var factoryEnv
	var factory: ControllerFactory { return factoryEnv }

	@State var lastCompletedPayment: PhoenixShared.Eclair_kmpWalletPayment? = nil
	@State var showConnections = false

	@State var selectedPayment: PhoenixShared.Eclair_kmpWalletPayment? = nil
	
	@StateObject var toast = Toast()
	
	@EnvironmentObject var currencyPrefs: CurrencyPrefs
	
	let lastCompletedPaymentPublisher = KotlinPassthroughSubject<Eclair_kmpWalletPayment>(
		AppDelegate.get().business.paymentsManager.lastCompletedPayment
	)

	@ViewBuilder
	var view: some View {

		main
			.navigationBarTitle("", displayMode: .inline)
			.navigationBarHidden(true)
			.onReceive(lastCompletedPaymentPublisher) { (payment: Eclair_kmpWalletPayment) in
				
				if lastCompletedPayment != payment {
					lastCompletedPayment = payment
					selectedPayment = payment
				}
			}
	}
	
	@ViewBuilder
	var main: some View {
		
		ZStack {
			
			if AppDelegate.get().business.chain.isTestnet() {
				Image("testnet_bg")
					.resizable(resizingMode: .tile)
			}
			
			VStack(alignment: HorizontalAlignment.center, spacing: 0) {
				
				// === Top-row buttons ===
				HStack {
					ConnectionStatusButton()
					Spacer()
					FaqButton()
				}
				.padding()

				// === Total Balance ====
				VStack(alignment: HorizontalAlignment.center, spacing: 0) {
				
					HStack(alignment: VerticalAlignment.bottom) {
						
						let amount = Utils.format(currencyPrefs, msat: mvi.model.balance.msat)
						Text(amount.digits)
							.font(.largeTitle)
							.onTapGesture { toggleCurrencyType() }
						
						Text(amount.type.lowercased())
							.font(.title2)
							.foregroundColor(Color.appAccent)
							.padding(.bottom, 4)
							.onTapGesture { toggleCurrencyType() }
						
					} // </HStack>
					
					if let incoming = incomingAmount() {
						
						HStack(alignment: VerticalAlignment.center, spacing: 0) {
							
							Image(systemName: "link")
								.padding(.trailing, 2)
							
							Text("+\(incoming.string) incoming".lowercased())
								.onTapGesture { toggleCurrencyType() }
						}
						.font(.callout)
						.foregroundColor(.secondary)
						.padding(.top, 7)
						.padding(.bottom, 2)
					}
				}
				.padding([.top, .leading, .trailing])
				.padding(.bottom, 33)
				.background(
					VStack {
						Spacer()
<<<<<<< HEAD
						Line()
							.stroke(Color.appAccent, style: StrokeStyle(lineWidth: 4, lineCap: .round))
							.frame(height: 4)
=======
						RoundedRectangle(cornerRadius: 10)
							.frame(width: 70, height: 6, alignment: /*@START_MENU_TOKEN@*/.center/*@END_MENU_TOKEN@*/)
							.foregroundColor(Color.appAccent)
>>>>>>> 4491b662
					}
				)
				.padding(.bottom, 25)

				// === Disclaimer ===
				VStack {
					Text("This app is experimental. Please back up your seed. \nYou can report issues to phoenix@acinq.co.")
						.font(.caption)
						.padding(12)
						.background(
							RoundedRectangle(cornerRadius: 5)
								.stroke(Color.appAccent, lineWidth: 1)
						)
				}.padding(12)

				// === Payments List ====
				ScrollView {
					LazyVStack {
						ForEach(mvi.model.payments.indices, id: \.self) { index in
							Button {
								selectedPayment = mvi.model.payments[index]
							} label: {
								PaymentCell(payment: mvi.model.payments[index])
							}
						}
					}
					.sheet(isPresented: .constant(selectedPayment != nil)) {
						selectedPayment = nil
					} content: {
						PaymentView(
							payment: selectedPayment!,
							close: { selectedPayment = nil }
						)
						.modifier(GlobalEnvironment()) // SwiftUI bug (prevent crash)
					}
				}

				BottomBar(toast: toast)
			
			} // </VStack>
			.padding(.top, keyWindow?.safeAreaInsets.top ?? 0) // bottom handled in BottomBar
			.padding(.top)
		
			toast.view()
			
		} // </ZStack>
		.frame(maxHeight: .infinity)
		.background(Color.primaryBackground)
		.edgesIgnoringSafeArea(.all)
	}
	
	func toggleCurrencyType() -> Void {
		currencyPrefs.toggleCurrencyType()
	}
	
	func incomingAmount() -> FormattedAmount? {
		
		if let incomingMsat = mvi.model.incomingBalance, incomingMsat.toLong() > 0 {
			return Utils.format(currencyPrefs, msat: incomingMsat)
		}
		return nil
	}
}

struct PaymentCell : View {

	let payment: PhoenixShared.Eclair_kmpWalletPayment
	
	@EnvironmentObject var currencyPrefs: CurrencyPrefs

	var body: some View {
		HStack {
			switch payment.state() {
			case .success:
				Image("payment_holder_def_success")
					.foregroundColor(Color.accentColor)
					.padding(4)
					.background(
						RoundedRectangle(cornerRadius: .infinity)
							.fill(Color.appAccent)
					)
			case .pending:
				Image("payment_holder_def_pending")
					.padding(4)
			case .failure:
				Image("payment_holder_def_failed")
					.padding(4)
			default: EmptyView()
			}
			
			VStack(alignment: .leading) {
				Text(payment.desc() ?? NSLocalizedString("No description", comment: "placeholder text"))
					.lineLimit(1)
					.truncationMode(.tail)
					.foregroundColor(.primaryForeground)
				
				let timestamp = payment.timestamp()
				let timestampStr = timestamp > 0
					? timestamp.formatDateMS()
					: NSLocalizedString("pending", comment: "timestamp string for pending transaction")
				
				Text(timestampStr)
					.font(.caption)
					.foregroundColor(.secondary)
			}
			.frame(maxWidth: .infinity, alignment: .leading)
			.padding([.leading, .trailing], 6)
			
			if payment.state() != .failure {
				HStack(spacing: 0) {
					
					let amount = Utils.format(currencyPrefs, msat: payment.amountMsat())
					let isNegative = payment.amountMsat() < 0
					
					Text(isNegative ? "" : "+")
						.foregroundColor(isNegative ? .appNegative : .appPositive)
						.padding(.trailing, 1)
					
					Text(amount.digits)
						.foregroundColor(isNegative ? .appNegative : .appPositive)
						
					Text(" " + amount.type)
						.font(.caption)
						.foregroundColor(.gray)
				}
			}
		}
		.padding([.top, .bottom], 14)
		.padding([.leading, .trailing], 12)
	}
}

struct ConnectionStatusButton : View {
	
	@State var dimStatus = false
	@StateObject var connectionsMonitor = ObservableConnectionsMonitor()
	
	@Environment(\.popoverState) var popoverState: PopoverState

	var body: some View {
		let status = connectionsMonitor.connections.global
		
		Group {
			Button {
				showConnectionsPopover()
			} label: {
				HStack {
					Image("ic_connection_lost")
						.resizable()
						.frame(width: 16, height: 16)
					Text(status.localizedText())
						.font(.caption2)
				}
			}
			.buttonStyle(PlainButtonStyle())
			.padding([.leading, .top, .bottom], 5)
			.padding([.trailing], 10)
			.background(Color.buttonFill)
			.cornerRadius(30)
			.overlay(
				RoundedRectangle(cornerRadius: 30)
					.stroke(Color.borderColor, lineWidth: 1)
			)
			.opacity(dimStatus ? 0.2 : 1.0)
			.isHidden(status == Eclair_kmpConnection.established)
		}
		.onAppear {
			DispatchQueue.main.async {
				withAnimation(Animation.linear(duration: 1.0).repeatForever()) {
					self.dimStatus.toggle()
				}
			}
		}
	}
	
	func showConnectionsPopover() -> Void {
		log.trace("(ConnectionStatusButton) showConnectionsPopover()")
		
		popoverState.display.send(PopoverItem(
		
			ConnectionsPopover().anyView,
			dismissable: true
		))
	}
}

struct FaqButton: View {
	
	@Environment(\.openURL) var openURL
	
	var body: some View {
		
		Button {
			openURL(URL(string: "https://phoenix.acinq.co/faq")!)
		} label: {
			HStack {
				Image(systemName: "questionmark.circle")
					.renderingMode(.template)
					.resizable()
					.aspectRatio(contentMode: .fit)
					.frame(width: 16, height: 16)
				Text("FAQ")
					.font(.caption2)
			}
		}
		.buttonStyle(PlainButtonStyle())
		.padding([.leading, .top, .bottom], 5)
		.padding([.trailing], 10)
		.background(Color.buttonFill)
		.cornerRadius(30)
		.overlay(
			RoundedRectangle(cornerRadius: 30)
				.stroke(Color.borderColor, lineWidth: 1)
		)
	}
}

struct BottomBar: View, ViewName {

	@ObservedObject var toast: Toast
	
	@State private var selectedTag: String? = nil
	enum Tag: String {
		case ConfigurationView
		case ReceiveView
		case ScanView
	}
	
	@State var temp: [AppScanController] = []
	@State var externalLightningRequest: Scan.ModelValidate? = nil
	
	@Environment(\.colorScheme) var colorScheme
	
	var body: some View {
		
		HStack {

			NavigationLink(
				destination: ConfigurationView(),
				tag: Tag.ConfigurationView.rawValue,
				selection: $selectedTag
			) {
				Image("ic_settings")
					.resizable()
					.frame(width: 22, height: 22)
					.foregroundColor(Color.appAccent)
			}
			.padding()
			.padding(.leading, 8)

			Divider().frame(height: 40).background(Color.borderColor)
			Spacer()
			
			NavigationLink(
				destination: ReceiveView(),
				tag: Tag.ReceiveView.rawValue,
				selection: $selectedTag
			) {
				HStack {
					Image("ic_receive")
						.resizable()
						.frame(width: 22, height: 22)
						.foregroundColor(Color.appAccent)
						.padding(4)
					Text("Receive")
						.foregroundColor(.primaryForeground)
				}
			}

			Spacer()
			Divider().frame(height: 40).background(Color.borderColor)
			Spacer()

			NavigationLink(
				destination: ScanView(firstModel: externalLightningRequest),
				tag: Tag.ScanView.rawValue,
				selection: $selectedTag
			) {
				HStack {
					Image("ic_scan")
						.resizable()
						.frame(width: 22, height: 22)
						.foregroundColor(Color.appAccent)
						.padding(4)
					Text("Send")
						.foregroundColor(.primaryForeground)
				}
			}

			Spacer()
		}
		.padding(.top, 10)
		.padding(.bottom, keyWindow?.safeAreaInsets.bottom)
		.background(Color.mutedBackground)
		.cornerRadius(15, corners: [.topLeft, .topRight])
		.onReceive(AppDelegate.get().externalLightningUrlPublisher, perform: { (url: URL) in
			didReceiveExternalLightningUrl(url)
		})
		.onChange(of: selectedTag, perform: { tag in
			if tag == nil {
				// If we pushed the ScanView with a external lightning url,
				// we should nil out the url (since the user is finished with it now).
				self.externalLightningRequest = nil
			}
		})
	}
	
	func didReceiveExternalLightningUrl(_ url: URL) -> Void {
		log.trace("[\(viewName)] didReceiveExternalLightningUrl()")
		
		if selectedTag == Tag.ScanView.rawValue {
			log.debug("[\(viewName)] Ignoring: handled by ScanView")
			return
		}
		
		// We want to:
		// - Parse the incoming lightning url
		// - If it's invalid, we want to display a warning (using the Toast view)
		// - Otherwise we want to jump DIRECTLY to the "Confirm Payment" screen.
		//
		// In particular, we do **NOT** want the user experience to be:
		// - switch to ScanView
		// - then again switch to ConfirmView
		// This feels jittery :(
		//
		// So we need to:
		// - get a Scan.ModelValidate instance
		// - pass this to ScanView as the `firstModel` parameter
		
		let controllers = AppDelegate.get().business.controllers
		guard let scanController = controllers.scan(firstModel: Scan.ModelReady()) as? AppScanController else {
			return
		}
		temp.append(scanController)
		
		var unsubscribe: (() -> Void)? = nil
		var isFirstFire = true
		unsubscribe = scanController.subscribe { (model: Scan.Model) in
			
			if isFirstFire { // ignore first subscription fire (Scan.ModelReady)
				isFirstFire = false
				return
			}
			
			if let model = model as? Scan.ModelValidate {
				self.externalLightningRequest = model
				self.selectedTag = Tag.ScanView.rawValue
				
			} else if let _ = model as? Scan.ModelBadRequest {
				let msg = NSLocalizedString("Invalid Lightning Request", comment: "toast warning")
				toast.toast(text: msg, duration: 4.0, location: .middle)
			}
			
			// Cleanup
			if let idx = self.temp.firstIndex(where: { $0 === scanController }) {
				self.temp.remove(at: idx)
			}
			unsubscribe?()
		}
		
		scanController.intent(intent: Scan.IntentParse(request: url.absoluteString))
	}
}

// MARK: -

class HomeView_Previews: PreviewProvider {
	
	static let connections = Connections(
		internet : .established,
		peer     : .established,
		electrum : .closed
	)

	static var previews: some View {

		HomeView().mock(Home.Model(
			balance: Eclair_kmpMilliSatoshi(msat: 123500),
			incomingBalance: Eclair_kmpMilliSatoshi(msat: 0),
			payments: []
		))
		.preferredColorScheme(.dark)
		.previewDevice("iPhone 8")
		.environmentObject(CurrencyPrefs.mockEUR())
		
		HomeView().mock(Home.Model(
			balance: Eclair_kmpMilliSatoshi(msat: 1000000),
			incomingBalance: Eclair_kmpMilliSatoshi(msat: 12000000),
			payments: []
		))
		.preferredColorScheme(.light)
		.previewDevice("iPhone 8")
		.environmentObject(CurrencyPrefs.mockEUR())
	}
}<|MERGE_RESOLUTION|>--- conflicted
+++ resolved
@@ -106,15 +106,9 @@
 				.background(
 					VStack {
 						Spacer()
-<<<<<<< HEAD
-						Line()
-							.stroke(Color.appAccent, style: StrokeStyle(lineWidth: 4, lineCap: .round))
-							.frame(height: 4)
-=======
 						RoundedRectangle(cornerRadius: 10)
 							.frame(width: 70, height: 6, alignment: /*@START_MENU_TOKEN@*/.center/*@END_MENU_TOKEN@*/)
 							.foregroundColor(Color.appAccent)
->>>>>>> 4491b662
 					}
 				)
 				.padding(.bottom, 25)
